import jpype
import jpype.imports
from jpype.types import JString
import os

# Définir le chemin vers les JARs de Tweety (à adapter si nécessaire)
# Cela suppose que les JARs sont dans un sous-répertoire 'libs' du répertoire parent du projet
# ou que le CLASSPATH est déjà configuré.
# Pour cet exemple, nous allons supposer que le CLASSPATH est configuré
# ou que les JARs sont accessibles via les options JVM.
def test_load_theory():
    try:
        print("Démarrage du test de chargement de théorie...")

        # Démarrer la JVM si ce n'est pas déjà fait
        # L'initialisation de la JVM est maintenant gérée globalement par conftest.py
        if not jpype.isJVMStarted():
<<<<<<< HEAD
            # Adaptez le classpath si nécessaire.
            # Exemple: jpype.startJVM(classpath=['path/to/tweety.jar', 'path/to/other.jar'])
            # Pour cet exemple, nous supposons que le CLASSPATH est configuré
            # ou que les JARs sont dans le répertoire de travail ou un chemin connu.
            # Vous devrez peut-être spécifier le chemin vers les JARs de Tweety ici.
            # Par exemple, si les JARs sont dans un dossier 'libs' à la racine du projet:
            # project_root = os.path.abspath(os.path.join(os.path.dirname(__file__), "..", ".."))
            # tweety_libs_path = os.path.join(project_root, "libs", "*") # Chemin vers les JARs
            # jpype.startJVM(classpath=[tweety_libs_path])
            # Pour une configuration plus robuste, utilisez les chemins exacts des JARs.
            # Exemple simplifié, en supposant que les JARs sont trouvables:
            # Construire le chemin vers jvm.dll dynamiquement
            project_root = os.path.abspath(os.path.join(os.path.dirname(__file__), "..", ".."))
            jvm_dll_path = os.path.join(project_root, "portable_jdk", "jdk-17.0.15+6", "bin", "server", "jvm.dll")

            if not os.path.exists(jvm_dll_path):
                # Essayer le chemin client si le chemin serveur n'existe pas (moins courant pour les JDK récents)
                jvm_dll_path_client = os.path.join(project_root, "portable_jdk", "jdk-17.0.15+6", "bin", "client", "jvm.dll")
                if os.path.exists(jvm_dll_path_client):
                    jvm_dll_path = jvm_dll_path_client
                else:
                    # Tenter de récupérer JAVA_HOME si défini, sinon lever une erreur plus informative
                    java_home = os.environ.get("JAVA_HOME")
                    if java_home:
                        # Tenter de construire le chemin à partir de JAVA_HOME
                        # Cela suppose une structure JDK standard
                        potential_jvm_path_server = os.path.join(java_home, "bin", "server", "jvm.dll")
                        potential_jvm_path_client = os.path.join(java_home, "bin", "client", "jvm.dll")
                        if os.path.exists(potential_jvm_path_server):
                            jvm_dll_path = potential_jvm_path_server
                        elif os.path.exists(potential_jvm_path_client):
                            jvm_dll_path = potential_jvm_path_client
                        else:
                            print(f"AVERTISSEMENT: jvm.dll non trouvée dans le JDK portable ({jvm_dll_path}) ni dans JAVA_HOME ({java_home}). Tentative de démarrage sans jvmpath explicite.")
                            jpype.startJVM(convertStrings=False) # Tentative sans jvmpath explicite
                            # Le reste du code continue après cet appel
                    else:
                        print(f"ERREUR: jvm.dll non trouvée dans le JDK portable ({jvm_dll_path}) et JAVA_HOME n'est pas défini.")
                        # Lever une exception ou gérer l'erreur comme il convient
                        raise FileNotFoundError(f"jvm.dll non trouvée. Vérifiez le chemin du JDK portable: {jvm_dll_path} ou configurez JAVA_HOME.")
            
            print(f"Utilisation de jvm.dll : {jvm_dll_path}")
            
            # Configurer le classpath pour les JARs de Tweety
            tweety_libs_path_glob = os.path.join(project_root, "libs", "*")
            # jpype.startJVM(jvm_dll_path, classpath=[tweety_libs_path_glob], convertStrings=False)
            # Utiliser une liste de fichiers JAR explicites est plus robuste que le glob '*'
            libs_dir = os.path.join(project_root, "libs")
            if os.path.isdir(libs_dir):
                tweety_jars = [os.path.join(libs_dir, f) for f in os.listdir(libs_dir) if f.endswith(".jar")]
                if not tweety_jars:
                    print(f"AVERTISSEMENT: Aucun fichier .jar trouvé dans {libs_dir}. Le classpath pourrait être incorrect.")
                    # Si aucun JAR n'est trouvé, on ne définit pas de classpath explicite pour JPype,
                    # en espérant une configuration globale ou un fallback au glob (qui a échoué).
                    # Cela mènera probablement à une erreur, mais c'est pour être cohérent.
                    jpype.startJVM(jvm_dll_path, convertStrings=False)
                else:
                    # Construire la chaîne CLASSPATH
                    # Essayer de lire CLASSPATH depuis l'environnement et le passer explicitement
                    env_classpath = os.environ.get("CLASSPATH")
                    if env_classpath:
                        print(f"Utilisation de CLASSPATH depuis l'environnement : {env_classpath}")
                        # JPype s'attend à une liste de chemins pour l'argument classpath
                        classpath_list = env_classpath.split(os.pathsep)
                        jpype.startJVM(jvm_dll_path, classpath=classpath_list, convertStrings=False)
                    else:
                        print("AVERTISSEMENT: CLASSPATH non trouvé dans l'environnement. Tentative de démarrage sans classpath explicite.")
                        jpype.startJVM(jvm_dll_path, convertStrings=False)
            else:
                print(f"ERREUR: Le répertoire libs ({libs_dir}) n'a pas été trouvé. Vérifiez la structure du projet.")
                # Essayer de lire CLASSPATH depuis l'environnement si libs n'est pas trouvé
                env_classpath = os.environ.get("CLASSPATH")
                if env_classpath:
                    print(f"Utilisation de CLASSPATH depuis l'environnement (fallback libs non trouvé): {env_classpath}")
                    jpype.startJVM(jvm_dll_path, classpath=[env_classpath], convertStrings=False) # Passer comme liste
                else:
                    print("AVERTISSEMENT: CLASSPATH non trouvé dans l'environnement et répertoire libs non trouvé.")
                    jpype.startJVM(jvm_dll_path, convertStrings=False) # Démarrer sans classpath explicite

=======
            # Cette condition ne devrait plus être vraie si conftest.py fonctionne correctement.
            print("ERREUR CRITIQUE: La JVM n'a pas été démarrée par conftest.py comme attendu dans test_load_theory.")
            # Lever une exception pour que le test échoue clairement si la JVM n'est pas prête.
            raise RuntimeError("JVM non démarrée par conftest.py, test_load_theory ne peut pas continuer.")
>>>>>>> e3182013
        # Importer les classes Java nécessaires de Tweety
        # Assurez-vous que les noms de package sont corrects pour votre version de Tweety
        from org.tweetyproject.logics.pl.syntax import PlBeliefSet
        from org.tweetyproject.logics.pl.parser import PlParser

        print("JVM démarrée et classes Tweety importées.")

        # Chemin vers le fichier de théorie
        theory_file_path = os.path.join(os.path.dirname(__file__), "sample_theory.lp")
        print(f"Chemin du fichier de théorie : {theory_file_path}")

        if not os.path.exists(theory_file_path):
            raise FileNotFoundError(f"Le fichier de théorie {theory_file_path} n'a pas été trouvé.")

        # Créer un parser et charger la théorie
        parser = PlParser()
        belief_set = PlBeliefSet() # Crée un ensemble de croyances vide

        # La méthode parseBeliefBaseFromFile de PlParser prend un java.io.File
        # Nous devons donc créer un objet File Java
        JFile = jpype.JClass("java.io.File")
        java_file = JFile(JString(theory_file_path))

        # Parse le fichier dans l'ensemble de croyances existant
        # La méthode exacte peut varier selon la version de Tweety et le type de logique.
        # Pour la logique propositionnelle (PlBeliefSet), on peut utiliser `add` après avoir parsé des formules,
        # ou une méthode de parsing direct si disponible.
        # Une approche courante est de parser et d'ajouter.
        # Alternativement, certains parsers peuvent retourner directement un BeliefSet.
        # Ici, nous allons essayer de parser le fichier et d'ajouter à belief_set.
        # PlParser.parseBeliefBaseFromFile retourne un BeliefSet, donc on peut l'assigner directement.
        
        # Tentative de chargement direct
        # Note: La signature exacte peut varier. Vérifiez la documentation de Tweety.
        # Si PlParser().parseBeliefBaseFromFile(java_file) est la bonne méthode:
        parsed_belief_set = parser.parseBeliefBaseFromFile(theory_file_path)
        
        # Copier les formules dans notre belief_set ou utiliser directement parsed_belief_set
        # Pour cet exemple, nous allons considérer que parsed_belief_set est ce que nous voulons.
        belief_set = parsed_belief_set

        print(f"Théorie chargée avec succès. Nombre de formules : {belief_set.size()}")
        # Vous pouvez ajouter d'autres vérifications ici, par exemple, imprimer les formules
        # print("Formules chargées :")
        # for formula in belief_set:
        #     print(f"- {formula.toString()}")

        print("Test de chargement de théorie RÉUSSI.")

    except Exception as e_main: # Renommé pour clarté
        print(f"Test de chargement de théorie ÉCHOUÉ : {e_main}")
        import traceback
        traceback.print_exc()
        # L'exception sera levée dans le finally si elle existe
        
    finally:
        if jpype.isJVMStarted():
            try:
                System = jpype.JClass("java.lang.System")
                actual_classpath = System.getProperty("java.class.path")
                print(f"DEBUG_FINALLY_CLASSPATH (test_load_theory): {actual_classpath}")
            except Exception as e_jvm_debug_finally:
                print(f"DEBUG_FINALLY_CLASSPATH_ERROR (test_load_theory): {e_jvm_debug_finally}")
        
        # Optionnel: arrêter la JVM si ce script est le seul utilisateur
        # if jpype.isJVMStarted():
        #     jpype.shutdownJVM()
        #     print("JVM arrêtée.")
        
        # Relancer l'exception originale si elle a eu lieu pour que le test échoue
        if 'e_main' in locals() and isinstance(e_main, Exception):
            raise e_main # s'assure que le test échoue si une exception a été attrapée
        pass<|MERGE_RESOLUTION|>--- conflicted
+++ resolved
@@ -15,92 +15,10 @@
         # Démarrer la JVM si ce n'est pas déjà fait
         # L'initialisation de la JVM est maintenant gérée globalement par conftest.py
         if not jpype.isJVMStarted():
-<<<<<<< HEAD
-            # Adaptez le classpath si nécessaire.
-            # Exemple: jpype.startJVM(classpath=['path/to/tweety.jar', 'path/to/other.jar'])
-            # Pour cet exemple, nous supposons que le CLASSPATH est configuré
-            # ou que les JARs sont dans le répertoire de travail ou un chemin connu.
-            # Vous devrez peut-être spécifier le chemin vers les JARs de Tweety ici.
-            # Par exemple, si les JARs sont dans un dossier 'libs' à la racine du projet:
-            # project_root = os.path.abspath(os.path.join(os.path.dirname(__file__), "..", ".."))
-            # tweety_libs_path = os.path.join(project_root, "libs", "*") # Chemin vers les JARs
-            # jpype.startJVM(classpath=[tweety_libs_path])
-            # Pour une configuration plus robuste, utilisez les chemins exacts des JARs.
-            # Exemple simplifié, en supposant que les JARs sont trouvables:
-            # Construire le chemin vers jvm.dll dynamiquement
-            project_root = os.path.abspath(os.path.join(os.path.dirname(__file__), "..", ".."))
-            jvm_dll_path = os.path.join(project_root, "portable_jdk", "jdk-17.0.15+6", "bin", "server", "jvm.dll")
-
-            if not os.path.exists(jvm_dll_path):
-                # Essayer le chemin client si le chemin serveur n'existe pas (moins courant pour les JDK récents)
-                jvm_dll_path_client = os.path.join(project_root, "portable_jdk", "jdk-17.0.15+6", "bin", "client", "jvm.dll")
-                if os.path.exists(jvm_dll_path_client):
-                    jvm_dll_path = jvm_dll_path_client
-                else:
-                    # Tenter de récupérer JAVA_HOME si défini, sinon lever une erreur plus informative
-                    java_home = os.environ.get("JAVA_HOME")
-                    if java_home:
-                        # Tenter de construire le chemin à partir de JAVA_HOME
-                        # Cela suppose une structure JDK standard
-                        potential_jvm_path_server = os.path.join(java_home, "bin", "server", "jvm.dll")
-                        potential_jvm_path_client = os.path.join(java_home, "bin", "client", "jvm.dll")
-                        if os.path.exists(potential_jvm_path_server):
-                            jvm_dll_path = potential_jvm_path_server
-                        elif os.path.exists(potential_jvm_path_client):
-                            jvm_dll_path = potential_jvm_path_client
-                        else:
-                            print(f"AVERTISSEMENT: jvm.dll non trouvée dans le JDK portable ({jvm_dll_path}) ni dans JAVA_HOME ({java_home}). Tentative de démarrage sans jvmpath explicite.")
-                            jpype.startJVM(convertStrings=False) # Tentative sans jvmpath explicite
-                            # Le reste du code continue après cet appel
-                    else:
-                        print(f"ERREUR: jvm.dll non trouvée dans le JDK portable ({jvm_dll_path}) et JAVA_HOME n'est pas défini.")
-                        # Lever une exception ou gérer l'erreur comme il convient
-                        raise FileNotFoundError(f"jvm.dll non trouvée. Vérifiez le chemin du JDK portable: {jvm_dll_path} ou configurez JAVA_HOME.")
-            
-            print(f"Utilisation de jvm.dll : {jvm_dll_path}")
-            
-            # Configurer le classpath pour les JARs de Tweety
-            tweety_libs_path_glob = os.path.join(project_root, "libs", "*")
-            # jpype.startJVM(jvm_dll_path, classpath=[tweety_libs_path_glob], convertStrings=False)
-            # Utiliser une liste de fichiers JAR explicites est plus robuste que le glob '*'
-            libs_dir = os.path.join(project_root, "libs")
-            if os.path.isdir(libs_dir):
-                tweety_jars = [os.path.join(libs_dir, f) for f in os.listdir(libs_dir) if f.endswith(".jar")]
-                if not tweety_jars:
-                    print(f"AVERTISSEMENT: Aucun fichier .jar trouvé dans {libs_dir}. Le classpath pourrait être incorrect.")
-                    # Si aucun JAR n'est trouvé, on ne définit pas de classpath explicite pour JPype,
-                    # en espérant une configuration globale ou un fallback au glob (qui a échoué).
-                    # Cela mènera probablement à une erreur, mais c'est pour être cohérent.
-                    jpype.startJVM(jvm_dll_path, convertStrings=False)
-                else:
-                    # Construire la chaîne CLASSPATH
-                    # Essayer de lire CLASSPATH depuis l'environnement et le passer explicitement
-                    env_classpath = os.environ.get("CLASSPATH")
-                    if env_classpath:
-                        print(f"Utilisation de CLASSPATH depuis l'environnement : {env_classpath}")
-                        # JPype s'attend à une liste de chemins pour l'argument classpath
-                        classpath_list = env_classpath.split(os.pathsep)
-                        jpype.startJVM(jvm_dll_path, classpath=classpath_list, convertStrings=False)
-                    else:
-                        print("AVERTISSEMENT: CLASSPATH non trouvé dans l'environnement. Tentative de démarrage sans classpath explicite.")
-                        jpype.startJVM(jvm_dll_path, convertStrings=False)
-            else:
-                print(f"ERREUR: Le répertoire libs ({libs_dir}) n'a pas été trouvé. Vérifiez la structure du projet.")
-                # Essayer de lire CLASSPATH depuis l'environnement si libs n'est pas trouvé
-                env_classpath = os.environ.get("CLASSPATH")
-                if env_classpath:
-                    print(f"Utilisation de CLASSPATH depuis l'environnement (fallback libs non trouvé): {env_classpath}")
-                    jpype.startJVM(jvm_dll_path, classpath=[env_classpath], convertStrings=False) # Passer comme liste
-                else:
-                    print("AVERTISSEMENT: CLASSPATH non trouvé dans l'environnement et répertoire libs non trouvé.")
-                    jpype.startJVM(jvm_dll_path, convertStrings=False) # Démarrer sans classpath explicite
-
-=======
             # Cette condition ne devrait plus être vraie si conftest.py fonctionne correctement.
             print("ERREUR CRITIQUE: La JVM n'a pas été démarrée par conftest.py comme attendu dans test_load_theory.")
             # Lever une exception pour que le test échoue clairement si la JVM n'est pas prête.
             raise RuntimeError("JVM non démarrée par conftest.py, test_load_theory ne peut pas continuer.")
->>>>>>> e3182013
         # Importer les classes Java nécessaires de Tweety
         # Assurez-vous que les noms de package sont corrects pour votre version de Tweety
         from org.tweetyproject.logics.pl.syntax import PlBeliefSet
