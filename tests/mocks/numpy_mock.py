#!/usr/bin/env python
# -*- coding: utf-8 -*-

"""
Mock pour numpy pour les tests.
Ce mock permet d'exécuter les tests sans avoir besoin d'installer numpy.
"""

import logging
from typing import Any, Dict, List, Optional, Union, Callable, Tuple

# Configuration du logging
logging.basicConfig(
    level=logging.INFO,
    format='%(asctime)s [%(levelname)s] [%(name)s] %(message)s',
    datefmt='%H:%M:%S'
)
logger = logging.getLogger("NumpyMock")

# Version
__version__ = "1.24.3"

# Classes de base
class dtype:
    """Mock pour numpy.dtype."""
    
    def __init__(self, type_spec):
        self.type = type_spec
        self.name = str(type_spec)
    
    def __str__(self):
        return self.name
    
    def __repr__(self):
        return f"dtype('{self.name}')"

class ndarray:
    """Mock pour numpy.ndarray."""
    
    def __init__(self, shape=None, dtype=None, buffer=None, offset=0,
                 strides=None, order=None):
        self.shape = shape if shape is not None else (0,)
        self.dtype = dtype
        self.data = buffer
        self.size = 0
        if shape:
            self.size = 1
            for dim in shape:
                self.size *= dim
    
    def __getitem__(self, key):
        """Simule l'accès aux éléments."""
        return 0
    
    def __setitem__(self, key, value):
        """Simule la modification des éléments."""
        pass
    
    def __len__(self):
        """Retourne la taille du premier axe."""
        return self.shape[0] if self.shape else 0
    
    def __str__(self):
        return f"ndarray(shape={self.shape}, dtype={self.dtype})"
    
    def __repr__(self):
        return self.__str__()
    
    def reshape(self, *args):
        """Simule le changement de forme."""
        if len(args) == 1 and isinstance(args[0], tuple):
            new_shape = args[0]
        else:
            new_shape = args
        return ndarray(shape=new_shape, dtype=self.dtype)
    
    def mean(self, axis=None):
        """Simule le calcul de la moyenne."""
        return 0.0
    
    def sum(self, axis=None):
        """Simule le calcul de la somme."""
        return 0.0
    
    def max(self, axis=None):
        """Simule le calcul du maximum."""
        return 0.0
    
    def min(self, axis=None):
        """Simule le calcul du minimum."""
        return 0.0

# Fonctions principales
def array(object, dtype=None, copy=True, order='K', subok=False, ndmin=0):
    """Crée un tableau numpy."""
    if isinstance(object, (list, tuple)):
        shape = (len(object),)
        if object and isinstance(object[0], (list, tuple)):
            shape = (len(object), len(object[0]))
    else:
        shape = (1,)
    return ndarray(shape=shape, dtype=dtype)

def zeros(shape, dtype=None):
    """Crée un tableau de zéros."""
    return ndarray(shape=shape, dtype=dtype)

def ones(shape, dtype=None):
    """Crée un tableau de uns."""
    return ndarray(shape=shape, dtype=dtype)

def empty(shape, dtype=None):
    """Crée un tableau vide."""
    return ndarray(shape=shape, dtype=dtype)

def arange(start, stop=None, step=1, dtype=None):
    """Crée un tableau avec des valeurs espacées régulièrement."""
    if stop is None:
        stop = start
        start = 0
    size = max(0, int((stop - start) / step))
    return ndarray(shape=(size,), dtype=dtype)

def linspace(start, stop, num=50, endpoint=True, retstep=False, dtype=None):
    """Crée un tableau avec des valeurs espacées linéairement."""
    arr = ndarray(shape=(num,), dtype=dtype)
    if retstep:
        return arr, (stop - start) / (num - 1 if endpoint else num)
    return arr

def random_sample(size=None):
    """Génère des nombres aléatoires uniformes."""
    if size is None:
        return 0.5
    if isinstance(size, int):
        size = (size,)
    return ndarray(shape=size, dtype=float)

# Fonctions supplémentaires requises par conftest.py
def mean(a, axis=None):
    """Calcule la moyenne d'un tableau."""
    if isinstance(a, ndarray):
        return a.mean(axis)
    return 0.0

def sum(a, axis=None):
    """Calcule la somme d'un tableau."""
    if isinstance(a, ndarray):
        return a.sum(axis)
    return 0.0

def max(a, axis=None):
    """Calcule le maximum d'un tableau."""
    if isinstance(a, ndarray):
        return a.max(axis)
    return 0.0

def min(a, axis=None):
    """Calcule le minimum d'un tableau."""
    if isinstance(a, ndarray):
        return a.min(axis)
    return 0.0

def dot(a, b):
    """Calcule le produit scalaire de deux tableaux."""
    return ndarray(shape=(1,))

def concatenate(arrays, axis=0):
    """Concatène des tableaux."""
    return ndarray(shape=(1,))

def vstack(arrays):
    """Empile des tableaux verticalement."""
    return ndarray(shape=(1,))

def hstack(arrays):
    """Empile des tableaux horizontalement."""
    return ndarray(shape=(1,))

def argmax(a, axis=None):
    """Retourne l'indice du maximum."""
    return 0

def argmin(a, axis=None):
    """Retourne l'indice du minimum."""
    return 0
def abs(x, out=None):
    """Mock pour numpy.abs."""
    if isinstance(x, ndarray):
        # Pour un ndarray, on pourrait vouloir retourner un nouveau ndarray
        # avec les valeurs absolues, mais pour un mock simple, retourner 0.0
        # ou une nouvelle instance de ndarray est suffisant.
        return ndarray(shape=x.shape, dtype=x.dtype)
    return 0.0 if not isinstance(x, (int, float)) else x if x >= 0 else -x

def round(a, decimals=0, out=None):
    """Mock pour numpy.round."""
    if isinstance(a, ndarray):
        return ndarray(shape=a.shape, dtype=a.dtype)
    # Comportement simplifié pour les scalaires
    return float(int(a)) if decimals == 0 else a

def percentile(a, q, axis=None, out=None, overwrite_input=False, method="linear", keepdims=False):
    """Mock pour numpy.percentile."""
    if isinstance(q, (list, tuple)):
        return ndarray(shape=(len(q),), dtype=float)
    return 0.0
# Fonctions mathématiques supplémentaires pour compatibilité scipy/transformers
def arccos(x, out=None):
    """Mock pour numpy.arccos."""
    if isinstance(x, ndarray):
        return ndarray(shape=x.shape, dtype=x.dtype)
    return 0.0 # Valeur de retour simplifiée

def arcsin(x, out=None):
    """Mock pour numpy.arcsin."""
    if isinstance(x, ndarray):
        return ndarray(shape=x.shape, dtype=x.dtype)
    return 0.0

def arctan(x, out=None):
    """Mock pour numpy.arctan."""
    if isinstance(x, ndarray):
        return ndarray(shape=x.shape, dtype=x.dtype)
    return 0.0
def arccosh(x, out=None):
    """Mock pour numpy.arccosh."""
    if isinstance(x, ndarray):
        return ndarray(shape=x.shape, dtype=x.dtype)
    return 0.0 # Valeur de retour simplifiée

def arcsinh(x, out=None):
    """Mock pour numpy.arcsinh."""
    if isinstance(x, ndarray):
        return ndarray(shape=x.shape, dtype=x.dtype)
    return 0.0

def arctanh(x, out=None):
    """Mock pour numpy.arctanh."""
    if isinstance(x, ndarray):
        return ndarray(shape=x.shape, dtype=x.dtype)
    return 0.0
def arctan2(y, x, out=None):
    """Mock pour numpy.arctan2."""
    if isinstance(y, ndarray) or isinstance(x, ndarray):
        shape = y.shape if isinstance(y, ndarray) else x.shape
        dtype_res = y.dtype if isinstance(y, ndarray) else x.dtype
        return ndarray(shape=shape, dtype=dtype_res)
    return 0.0 # Valeur de retour simplifiée

def sinh(x, out=None):
    """Mock pour numpy.sinh."""
    if isinstance(x, ndarray):
        return ndarray(shape=x.shape, dtype=x.dtype)
    return 0.0

def cosh(x, out=None):
    """Mock pour numpy.cosh."""
    if isinstance(x, ndarray):
        return ndarray(shape=x.shape, dtype=x.dtype)
    return 1.0 # cosh(0) = 1

def tanh(x, out=None):
    """Mock pour numpy.tanh."""
    if isinstance(x, ndarray):
        return ndarray(shape=x.shape, dtype=x.dtype)
    return 0.0
# Fonctions bitwise
def left_shift(x1, x2, out=None):
    """Mock pour numpy.left_shift."""
    if isinstance(x1, ndarray):
        return ndarray(shape=x1.shape, dtype=x1.dtype)
    return 0 # Valeur de retour simplifiée

def right_shift(x1, x2, out=None):
    """Mock pour numpy.right_shift."""
    if isinstance(x1, ndarray):
        return ndarray(shape=x1.shape, dtype=x1.dtype)
    return 0

def bitwise_and(x1, x2, out=None):
    """Mock pour numpy.bitwise_and."""
    if isinstance(x1, ndarray):
        return ndarray(shape=x1.shape, dtype=x1.dtype)
    return 0

def bitwise_or(x1, x2, out=None):
    """Mock pour numpy.bitwise_or."""
    if isinstance(x1, ndarray):
        return ndarray(shape=x1.shape, dtype=x1.dtype)
    return 0

def bitwise_xor(x1, x2, out=None):
    """Mock pour numpy.bitwise_xor."""
    if isinstance(x1, ndarray):
        return ndarray(shape=x1.shape, dtype=x1.dtype)
    return 0

def invert(x, out=None): # Aussi connu comme bitwise_not
    """Mock pour numpy.invert (bitwise_not)."""
    if isinstance(x, ndarray):
        return ndarray(shape=x.shape, dtype=x.dtype)
    return 0

bitwise_not = invert # Alias

def sin(x, out=None):
    """Mock pour numpy.sin."""
    if isinstance(x, ndarray):
        return ndarray(shape=x.shape, dtype=x.dtype)
    return 0.0

def cos(x, out=None):
    """Mock pour numpy.cos."""
    if isinstance(x, ndarray):
        return ndarray(shape=x.shape, dtype=x.dtype)
    return 0.0

def tan(x, out=None):
    """Mock pour numpy.tan."""
    if isinstance(x, ndarray):
        return ndarray(shape=x.shape, dtype=x.dtype)
    return 0.0

def sqrt(x, out=None):
    """Mock pour numpy.sqrt."""
    if isinstance(x, ndarray):
        return ndarray(shape=x.shape, dtype=x.dtype)
    return 0.0 if not isinstance(x, (int, float)) or x < 0 else x**0.5

def exp(x, out=None):
    """Mock pour numpy.exp."""
    if isinstance(x, ndarray):
        return ndarray(shape=x.shape, dtype=x.dtype)
    return 1.0 # Valeur de retour simplifiée

def log(x, out=None):
    """Mock pour numpy.log."""
    if isinstance(x, ndarray):
        return ndarray(shape=x.shape, dtype=x.dtype)
    return 0.0 # Valeur de retour simplifiée

def log10(x, out=None):
    """Mock pour numpy.log10."""
    if isinstance(x, ndarray):
        return ndarray(shape=x.shape, dtype=x.dtype)
    return 0.0

# Et d'autres qui pourraient être nécessaires par scipy.special ou autre part
pi = 3.141592653589793
e = 2.718281828459045

# Constantes numériques
nan = float('nan')
inf = float('inf')
NINF = float('-inf')
PZERO = 0.0
NZERO = -0.0
euler_gamma = 0.5772156649015329

# Fonctions de test de type
def isfinite(x, out=None):
    if isinstance(x, ndarray):
        return ndarray(shape=x.shape, dtype=bool)
    return x not in [float('inf'), float('-inf'), float('nan')]

def isnan(x, out=None):
    if isinstance(x, ndarray):
        return ndarray(shape=x.shape, dtype=bool)
    return x != x # Propriété de NaN

def isinf(x, out=None):
    if isinstance(x, ndarray):
        return ndarray(shape=x.shape, dtype=bool)
    return x == float('inf') or x == float('-inf')

# Plus de fonctions mathématiques
def floor(x, out=None):
    if isinstance(x, ndarray):
        return ndarray(shape=x.shape, dtype=x.dtype)
    return float(int(x // 1))

def ceil(x, out=None):
    if isinstance(x, ndarray):
        return ndarray(shape=x.shape, dtype=x.dtype)
    return float(int(x // 1 + (1 if x % 1 != 0 else 0)))

# S'assurer que les alias sont bien définis si numpy_mock est importé directement
# (bien que conftest.py soit la méthode préférée pour mocker)
abs = abs
round = round
max = max
min = min
sum = sum
# etc. pour les autres fonctions déjà définies plus haut si nécessaire.
# Sous-modules
class BitGenerator:
    """Mock pour numpy.random.BitGenerator."""
    
    def __init__(self, seed=None):
        self.seed = seed

class RandomState:
    """Mock pour numpy.random.RandomState."""
    
    def __init__(self, seed=None):
        self.seed = seed
    
    def random(self, size=None):
        """Génère des nombres aléatoires uniformes."""
        if size is None:
            return 0.5
        if isinstance(size, int):
            size = (size,)
        return ndarray(shape=size, dtype=float)
    
    def randint(self, low, high=None, size=None, dtype=int):
        """Génère des entiers aléatoires."""
        if high is None:
            high = low
            low = 0
        if size is None:
            return low
        if isinstance(size, int):
            size = (size,)
        return ndarray(shape=size, dtype=dtype)

class Generator:
    """Mock pour numpy.random.Generator."""
    
    def __init__(self, bit_generator=None):
        self.bit_generator = bit_generator
    
    def random(self, size=None, dtype=float, out=None):
        """Génère des nombres aléatoires uniformes."""
        if size is None:
            return 0.5
        if isinstance(size, int):
            size = (size,)
        return ndarray(shape=size, dtype=dtype)
    
    def integers(self, low, high=None, size=None, dtype=int, endpoint=False):
        """Génère des entiers aléatoires."""
        if high is None:
            high = low
            low = 0
        if size is None:
            return low
        if isinstance(size, int):
            size = (size,)
        return ndarray(shape=size, dtype=dtype)

class random:
    """Mock pour numpy.random."""
    
    # Classes pour pandas
    BitGenerator = BitGenerator
    Generator = Generator
    RandomState = RandomState
    
    @staticmethod
    def rand(*args):
        """Génère des nombres aléatoires uniformes."""
        if not args:
            return 0.5
        shape = args
        return ndarray(shape=shape, dtype=float)
    
    @staticmethod
    def randn(*args):
        """Génère des nombres aléatoires normaux."""
        if not args:
            return 0.0
        shape = args
        return ndarray(shape=shape, dtype=float)
    
    @staticmethod
    def randint(low, high=None, size=None, dtype=int):
        """Génère des entiers aléatoires."""
        if high is None:
            high = low
            low = 0
        if size is None:
            return low
        if isinstance(size, int):
            size = (size,)
        return ndarray(shape=size, dtype=dtype)
    
    @staticmethod
    def normal(loc=0.0, scale=1.0, size=None):
        """Génère des nombres aléatoires normaux."""
        if size is None:
            return loc
        if isinstance(size, int):
            size = (size,)
        return ndarray(shape=size, dtype=float)
    
    @staticmethod
    def uniform(low=0.0, high=1.0, size=None):
        """Génère des nombres aléatoires uniformes."""
        if size is None:
            return (low + high) / 2
        if isinstance(size, int):
            size = (size,)
        return ndarray(shape=size, dtype=float)

# Module rec pour les record arrays
class rec:
    """Mock pour numpy.rec (record arrays)."""
    
    class recarray(ndarray):
        """Mock pour numpy.rec.recarray."""
        
        def __init__(self, shape=None, dtype=None, formats=None, names=None, **kwargs):
            # Gérer les différents formats d'arguments pour recarray
            if isinstance(shape, tuple):
                super().__init__(shape=shape, dtype=dtype)
            elif shape is not None:
                super().__init__(shape=(shape,), dtype=dtype)
            else:
                super().__init__(shape=(0,), dtype=dtype)
            
            self._names = names or []
            self._formats = formats or []
        
        @property
        def names(self):
            return self._names
        
        @property
        def formats(self):
            return self._formats
        
        def __getattr__(self, name):
            # Simule l'accès aux champs par nom
            return ndarray(shape=(len(self),))

# Instance du module rec pour l'exposition
rec.recarray = rec.recarray

# Classes de types de données pour compatibilité PyTorch
class dtype_base(type):
    """Métaclasse de base pour les types de données NumPy."""
    def __new__(cls, name, bases=(), attrs=None):
        if attrs is None:
            attrs = {}
        attrs['__name__'] = name
        attrs['__module__'] = 'numpy'
        return super().__new__(cls, name, bases, attrs)
    
    def __str__(cls):
        return cls.__name__
    
    def __repr__(cls):
        return f"<class 'numpy.{cls.__name__}'>"

class bool_(metaclass=dtype_base):
    """Type booléen NumPy."""
    __name__ = 'bool_'
    __module__ = 'numpy'
    
    def __new__(cls, value=False):
        return bool(value)

class number(metaclass=dtype_base):
    """Type numérique de base NumPy."""
    __name__ = 'number'
    __module__ = 'numpy'

class object_(metaclass=dtype_base):
    """Type objet NumPy."""
    __name__ = 'object_'
    __module__ = 'numpy'
    
    def __new__(cls, value=None):
        return object() if value is None else value

# Types de données (classes, pas instances)
class float64(metaclass=dtype_base):
    __name__ = 'float64'
    __module__ = 'numpy'

class float32(metaclass=dtype_base):
    __name__ = 'float32'
    __module__ = 'numpy'

class int64(metaclass=dtype_base):
    __name__ = 'int64'
    __module__ = 'numpy'

class int32(metaclass=dtype_base):
    __name__ = 'int32'
    __module__ = 'numpy'

class uint64(metaclass=dtype_base):
    __name__ = 'uint64'
    __module__ = 'numpy'

class uint32(metaclass=dtype_base):
    __name__ = 'uint32'
    __module__ = 'numpy'

# Alias pour compatibilité
int_ = int64
uint = uint64

# Ajouter des logs pour diagnostiquer l'utilisation par PyTorch
logger.info(f"Types NumPy définis: bool_={bool_}, number={number}, object_={object_}")
logger.info(f"Type de bool_: {type(bool_)}, Type de number: {type(number)}, Type de object_: {type(object_)}")

# Types de données temporelles requis par pandas
datetime64 = "datetime64"
timedelta64 = "timedelta64"

# Types de données supplémentaires requis par pandas
float_ = dtype_base("float64")  # Alias pour float64
str_ = "str"
unicode_ = "unicode"

# Types numériques supplémentaires
integer = dtype_base("int64")  # Type entier générique
floating = dtype_base("float64")  # Type flottant générique
complexfloating = dtype_base("complex128")  # Type complexe
signedinteger = dtype_base("int64")  # Type entier signé
unsignedinteger = dtype_base("uint64")  # Type entier non signé

# Types de données complexes
class complex64(metaclass=dtype_base):
    __name__ = 'complex64'
    __module__ = 'numpy'

class complex128(metaclass=dtype_base):
    __name__ = 'complex128'
    __module__ = 'numpy'

complex_ = complex128 # Alias

# Types de données entiers supplémentaires
class int8(metaclass=dtype_base):
    __name__ = 'int8'
    __module__ = 'numpy'

class int16(metaclass=dtype_base):
    __name__ = 'int16'
    __module__ = 'numpy'

class uint8(metaclass=dtype_base):
    __name__ = 'uint8'
    __module__ = 'numpy'

class uint16(metaclass=dtype_base):
    __name__ = 'uint16'
    __module__ = 'numpy'

<<<<<<< HEAD
# Alias pour compatibilité avec scipy (intc, intp)
intc = int32
intp = int64
=======
# Alias pour les types C-like intc et intp (souvent requis par scipy/sklearn)
# Pour le mock, les aliaser à int32/int64 est généralement suffisant.
intc = int32 # Typiquement np.int_ ou np.int32
intp = int64 # Typiquement np.int_ ou np.int64 (taille d'un pointeur)
uint8 = "uint8"
uint16 = "uint16"
>>>>>>> 6578e348

# Types de données flottants supplémentaires
float16 = "float16"

# Classes utilitaires pour pandas
class busdaycalendar:
    """Mock pour numpy.busdaycalendar."""
    
    def __init__(self, weekmask='1111100', holidays=None):
        self.weekmask = weekmask
        self.holidays = holidays or []

# Fonctions utilitaires supplémentaires
def busday_count(begindates, enddates, weekmask='1111100', holidays=None, busdaycal=None, out=None):
    """Mock pour numpy.busday_count."""
    return 0

def is_busday(dates, weekmask='1111100', holidays=None, busdaycal=None, out=None):
    """Mock pour numpy.is_busday."""
# Sous-module typing pour compatibilité avec scipy/_lib/_array_api.py
class typing:
    """Mock pour numpy.typing."""
    NDArray = "numpy.typing.NDArray"  # Fournir un attribut commun
    ArrayLike = "numpy.typing.ArrayLike" # Fournir un attribut commun

    def __getattr__(self, name):
        # Retourner un MagicMock pour tout attribut non défini explicitement
        # Cela peut aider si d'autres types spécifiques sont demandés.
        logger.info(f"NumpyMock: numpy.typing.{name} accédé (retourne MagicMock).")
        return MagicMock(name=f"numpy.typing.{name}")

# Attribuer le mock de typing au module numpy_mock pour qu'il soit importable
# par conftest.py lors de la construction du mock sys.modules['numpy']
# Exemple: from numpy_mock import typing as numpy_typing_mock

def busday_offset(dates, offsets, roll='raise', weekmask='1111100', holidays=None, busdaycal=None, out=None):
    """Mock pour numpy.busday_offset."""
    return dates

# Sous-modules internes pour pandas
class _core:
    """Mock pour numpy._core."""
    
    class multiarray:
        """Mock pour numpy._core.multiarray."""
        pass
    
    class umath:
        """Mock pour numpy._core.umath."""
        pass

class core:
    """Mock pour numpy.core."""
    
    class multiarray:
        """Mock pour numpy.core.multiarray."""
        pass
    
    class umath:
        """Mock pour numpy.core.umath."""
        pass

# Log de chargement
logger.info("Module numpy_mock chargé")<|MERGE_RESOLUTION|>--- conflicted
+++ resolved
@@ -1,730 +1,721 @@
-#!/usr/bin/env python
-# -*- coding: utf-8 -*-
-
-"""
-Mock pour numpy pour les tests.
-Ce mock permet d'exécuter les tests sans avoir besoin d'installer numpy.
-"""
-
-import logging
-from typing import Any, Dict, List, Optional, Union, Callable, Tuple
-
-# Configuration du logging
-logging.basicConfig(
-    level=logging.INFO,
-    format='%(asctime)s [%(levelname)s] [%(name)s] %(message)s',
-    datefmt='%H:%M:%S'
-)
-logger = logging.getLogger("NumpyMock")
-
-# Version
-__version__ = "1.24.3"
-
-# Classes de base
-class dtype:
-    """Mock pour numpy.dtype."""
-    
-    def __init__(self, type_spec):
-        self.type = type_spec
-        self.name = str(type_spec)
-    
-    def __str__(self):
-        return self.name
-    
-    def __repr__(self):
-        return f"dtype('{self.name}')"
-
-class ndarray:
-    """Mock pour numpy.ndarray."""
-    
-    def __init__(self, shape=None, dtype=None, buffer=None, offset=0,
-                 strides=None, order=None):
-        self.shape = shape if shape is not None else (0,)
-        self.dtype = dtype
-        self.data = buffer
-        self.size = 0
-        if shape:
-            self.size = 1
-            for dim in shape:
-                self.size *= dim
-    
-    def __getitem__(self, key):
-        """Simule l'accès aux éléments."""
-        return 0
-    
-    def __setitem__(self, key, value):
-        """Simule la modification des éléments."""
-        pass
-    
-    def __len__(self):
-        """Retourne la taille du premier axe."""
-        return self.shape[0] if self.shape else 0
-    
-    def __str__(self):
-        return f"ndarray(shape={self.shape}, dtype={self.dtype})"
-    
-    def __repr__(self):
-        return self.__str__()
-    
-    def reshape(self, *args):
-        """Simule le changement de forme."""
-        if len(args) == 1 and isinstance(args[0], tuple):
-            new_shape = args[0]
-        else:
-            new_shape = args
-        return ndarray(shape=new_shape, dtype=self.dtype)
-    
-    def mean(self, axis=None):
-        """Simule le calcul de la moyenne."""
-        return 0.0
-    
-    def sum(self, axis=None):
-        """Simule le calcul de la somme."""
-        return 0.0
-    
-    def max(self, axis=None):
-        """Simule le calcul du maximum."""
-        return 0.0
-    
-    def min(self, axis=None):
-        """Simule le calcul du minimum."""
-        return 0.0
-
-# Fonctions principales
-def array(object, dtype=None, copy=True, order='K', subok=False, ndmin=0):
-    """Crée un tableau numpy."""
-    if isinstance(object, (list, tuple)):
-        shape = (len(object),)
-        if object and isinstance(object[0], (list, tuple)):
-            shape = (len(object), len(object[0]))
-    else:
-        shape = (1,)
-    return ndarray(shape=shape, dtype=dtype)
-
-def zeros(shape, dtype=None):
-    """Crée un tableau de zéros."""
-    return ndarray(shape=shape, dtype=dtype)
-
-def ones(shape, dtype=None):
-    """Crée un tableau de uns."""
-    return ndarray(shape=shape, dtype=dtype)
-
-def empty(shape, dtype=None):
-    """Crée un tableau vide."""
-    return ndarray(shape=shape, dtype=dtype)
-
-def arange(start, stop=None, step=1, dtype=None):
-    """Crée un tableau avec des valeurs espacées régulièrement."""
-    if stop is None:
-        stop = start
-        start = 0
-    size = max(0, int((stop - start) / step))
-    return ndarray(shape=(size,), dtype=dtype)
-
-def linspace(start, stop, num=50, endpoint=True, retstep=False, dtype=None):
-    """Crée un tableau avec des valeurs espacées linéairement."""
-    arr = ndarray(shape=(num,), dtype=dtype)
-    if retstep:
-        return arr, (stop - start) / (num - 1 if endpoint else num)
-    return arr
-
-def random_sample(size=None):
-    """Génère des nombres aléatoires uniformes."""
-    if size is None:
-        return 0.5
-    if isinstance(size, int):
-        size = (size,)
-    return ndarray(shape=size, dtype=float)
-
-# Fonctions supplémentaires requises par conftest.py
-def mean(a, axis=None):
-    """Calcule la moyenne d'un tableau."""
-    if isinstance(a, ndarray):
-        return a.mean(axis)
-    return 0.0
-
-def sum(a, axis=None):
-    """Calcule la somme d'un tableau."""
-    if isinstance(a, ndarray):
-        return a.sum(axis)
-    return 0.0
-
-def max(a, axis=None):
-    """Calcule le maximum d'un tableau."""
-    if isinstance(a, ndarray):
-        return a.max(axis)
-    return 0.0
-
-def min(a, axis=None):
-    """Calcule le minimum d'un tableau."""
-    if isinstance(a, ndarray):
-        return a.min(axis)
-    return 0.0
-
-def dot(a, b):
-    """Calcule le produit scalaire de deux tableaux."""
-    return ndarray(shape=(1,))
-
-def concatenate(arrays, axis=0):
-    """Concatène des tableaux."""
-    return ndarray(shape=(1,))
-
-def vstack(arrays):
-    """Empile des tableaux verticalement."""
-    return ndarray(shape=(1,))
-
-def hstack(arrays):
-    """Empile des tableaux horizontalement."""
-    return ndarray(shape=(1,))
-
-def argmax(a, axis=None):
-    """Retourne l'indice du maximum."""
-    return 0
-
-def argmin(a, axis=None):
-    """Retourne l'indice du minimum."""
-    return 0
-def abs(x, out=None):
-    """Mock pour numpy.abs."""
-    if isinstance(x, ndarray):
-        # Pour un ndarray, on pourrait vouloir retourner un nouveau ndarray
-        # avec les valeurs absolues, mais pour un mock simple, retourner 0.0
-        # ou une nouvelle instance de ndarray est suffisant.
-        return ndarray(shape=x.shape, dtype=x.dtype)
-    return 0.0 if not isinstance(x, (int, float)) else x if x >= 0 else -x
-
-def round(a, decimals=0, out=None):
-    """Mock pour numpy.round."""
-    if isinstance(a, ndarray):
-        return ndarray(shape=a.shape, dtype=a.dtype)
-    # Comportement simplifié pour les scalaires
-    return float(int(a)) if decimals == 0 else a
-
-def percentile(a, q, axis=None, out=None, overwrite_input=False, method="linear", keepdims=False):
-    """Mock pour numpy.percentile."""
-    if isinstance(q, (list, tuple)):
-        return ndarray(shape=(len(q),), dtype=float)
-    return 0.0
-# Fonctions mathématiques supplémentaires pour compatibilité scipy/transformers
-def arccos(x, out=None):
-    """Mock pour numpy.arccos."""
-    if isinstance(x, ndarray):
-        return ndarray(shape=x.shape, dtype=x.dtype)
-    return 0.0 # Valeur de retour simplifiée
-
-def arcsin(x, out=None):
-    """Mock pour numpy.arcsin."""
-    if isinstance(x, ndarray):
-        return ndarray(shape=x.shape, dtype=x.dtype)
-    return 0.0
-
-def arctan(x, out=None):
-    """Mock pour numpy.arctan."""
-    if isinstance(x, ndarray):
-        return ndarray(shape=x.shape, dtype=x.dtype)
-    return 0.0
-def arccosh(x, out=None):
-    """Mock pour numpy.arccosh."""
-    if isinstance(x, ndarray):
-        return ndarray(shape=x.shape, dtype=x.dtype)
-    return 0.0 # Valeur de retour simplifiée
-
-def arcsinh(x, out=None):
-    """Mock pour numpy.arcsinh."""
-    if isinstance(x, ndarray):
-        return ndarray(shape=x.shape, dtype=x.dtype)
-    return 0.0
-
-def arctanh(x, out=None):
-    """Mock pour numpy.arctanh."""
-    if isinstance(x, ndarray):
-        return ndarray(shape=x.shape, dtype=x.dtype)
-    return 0.0
-def arctan2(y, x, out=None):
-    """Mock pour numpy.arctan2."""
-    if isinstance(y, ndarray) or isinstance(x, ndarray):
-        shape = y.shape if isinstance(y, ndarray) else x.shape
-        dtype_res = y.dtype if isinstance(y, ndarray) else x.dtype
-        return ndarray(shape=shape, dtype=dtype_res)
-    return 0.0 # Valeur de retour simplifiée
-
-def sinh(x, out=None):
-    """Mock pour numpy.sinh."""
-    if isinstance(x, ndarray):
-        return ndarray(shape=x.shape, dtype=x.dtype)
-    return 0.0
-
-def cosh(x, out=None):
-    """Mock pour numpy.cosh."""
-    if isinstance(x, ndarray):
-        return ndarray(shape=x.shape, dtype=x.dtype)
-    return 1.0 # cosh(0) = 1
-
-def tanh(x, out=None):
-    """Mock pour numpy.tanh."""
-    if isinstance(x, ndarray):
-        return ndarray(shape=x.shape, dtype=x.dtype)
-    return 0.0
-# Fonctions bitwise
-def left_shift(x1, x2, out=None):
-    """Mock pour numpy.left_shift."""
-    if isinstance(x1, ndarray):
-        return ndarray(shape=x1.shape, dtype=x1.dtype)
-    return 0 # Valeur de retour simplifiée
-
-def right_shift(x1, x2, out=None):
-    """Mock pour numpy.right_shift."""
-    if isinstance(x1, ndarray):
-        return ndarray(shape=x1.shape, dtype=x1.dtype)
-    return 0
-
-def bitwise_and(x1, x2, out=None):
-    """Mock pour numpy.bitwise_and."""
-    if isinstance(x1, ndarray):
-        return ndarray(shape=x1.shape, dtype=x1.dtype)
-    return 0
-
-def bitwise_or(x1, x2, out=None):
-    """Mock pour numpy.bitwise_or."""
-    if isinstance(x1, ndarray):
-        return ndarray(shape=x1.shape, dtype=x1.dtype)
-    return 0
-
-def bitwise_xor(x1, x2, out=None):
-    """Mock pour numpy.bitwise_xor."""
-    if isinstance(x1, ndarray):
-        return ndarray(shape=x1.shape, dtype=x1.dtype)
-    return 0
-
-def invert(x, out=None): # Aussi connu comme bitwise_not
-    """Mock pour numpy.invert (bitwise_not)."""
-    if isinstance(x, ndarray):
-        return ndarray(shape=x.shape, dtype=x.dtype)
-    return 0
-
-bitwise_not = invert # Alias
-
-def sin(x, out=None):
-    """Mock pour numpy.sin."""
-    if isinstance(x, ndarray):
-        return ndarray(shape=x.shape, dtype=x.dtype)
-    return 0.0
-
-def cos(x, out=None):
-    """Mock pour numpy.cos."""
-    if isinstance(x, ndarray):
-        return ndarray(shape=x.shape, dtype=x.dtype)
-    return 0.0
-
-def tan(x, out=None):
-    """Mock pour numpy.tan."""
-    if isinstance(x, ndarray):
-        return ndarray(shape=x.shape, dtype=x.dtype)
-    return 0.0
-
-def sqrt(x, out=None):
-    """Mock pour numpy.sqrt."""
-    if isinstance(x, ndarray):
-        return ndarray(shape=x.shape, dtype=x.dtype)
-    return 0.0 if not isinstance(x, (int, float)) or x < 0 else x**0.5
-
-def exp(x, out=None):
-    """Mock pour numpy.exp."""
-    if isinstance(x, ndarray):
-        return ndarray(shape=x.shape, dtype=x.dtype)
-    return 1.0 # Valeur de retour simplifiée
-
-def log(x, out=None):
-    """Mock pour numpy.log."""
-    if isinstance(x, ndarray):
-        return ndarray(shape=x.shape, dtype=x.dtype)
-    return 0.0 # Valeur de retour simplifiée
-
-def log10(x, out=None):
-    """Mock pour numpy.log10."""
-    if isinstance(x, ndarray):
-        return ndarray(shape=x.shape, dtype=x.dtype)
-    return 0.0
-
-# Et d'autres qui pourraient être nécessaires par scipy.special ou autre part
-pi = 3.141592653589793
-e = 2.718281828459045
-
-# Constantes numériques
-nan = float('nan')
-inf = float('inf')
-NINF = float('-inf')
-PZERO = 0.0
-NZERO = -0.0
-euler_gamma = 0.5772156649015329
-
-# Fonctions de test de type
-def isfinite(x, out=None):
-    if isinstance(x, ndarray):
-        return ndarray(shape=x.shape, dtype=bool)
-    return x not in [float('inf'), float('-inf'), float('nan')]
-
-def isnan(x, out=None):
-    if isinstance(x, ndarray):
-        return ndarray(shape=x.shape, dtype=bool)
-    return x != x # Propriété de NaN
-
-def isinf(x, out=None):
-    if isinstance(x, ndarray):
-        return ndarray(shape=x.shape, dtype=bool)
-    return x == float('inf') or x == float('-inf')
-
-# Plus de fonctions mathématiques
-def floor(x, out=None):
-    if isinstance(x, ndarray):
-        return ndarray(shape=x.shape, dtype=x.dtype)
-    return float(int(x // 1))
-
-def ceil(x, out=None):
-    if isinstance(x, ndarray):
-        return ndarray(shape=x.shape, dtype=x.dtype)
-    return float(int(x // 1 + (1 if x % 1 != 0 else 0)))
-
-# S'assurer que les alias sont bien définis si numpy_mock est importé directement
-# (bien que conftest.py soit la méthode préférée pour mocker)
-abs = abs
-round = round
-max = max
-min = min
-sum = sum
-# etc. pour les autres fonctions déjà définies plus haut si nécessaire.
-# Sous-modules
-class BitGenerator:
-    """Mock pour numpy.random.BitGenerator."""
-    
-    def __init__(self, seed=None):
-        self.seed = seed
-
-class RandomState:
-    """Mock pour numpy.random.RandomState."""
-    
-    def __init__(self, seed=None):
-        self.seed = seed
-    
-    def random(self, size=None):
-        """Génère des nombres aléatoires uniformes."""
-        if size is None:
-            return 0.5
-        if isinstance(size, int):
-            size = (size,)
-        return ndarray(shape=size, dtype=float)
-    
-    def randint(self, low, high=None, size=None, dtype=int):
-        """Génère des entiers aléatoires."""
-        if high is None:
-            high = low
-            low = 0
-        if size is None:
-            return low
-        if isinstance(size, int):
-            size = (size,)
-        return ndarray(shape=size, dtype=dtype)
-
-class Generator:
-    """Mock pour numpy.random.Generator."""
-    
-    def __init__(self, bit_generator=None):
-        self.bit_generator = bit_generator
-    
-    def random(self, size=None, dtype=float, out=None):
-        """Génère des nombres aléatoires uniformes."""
-        if size is None:
-            return 0.5
-        if isinstance(size, int):
-            size = (size,)
-        return ndarray(shape=size, dtype=dtype)
-    
-    def integers(self, low, high=None, size=None, dtype=int, endpoint=False):
-        """Génère des entiers aléatoires."""
-        if high is None:
-            high = low
-            low = 0
-        if size is None:
-            return low
-        if isinstance(size, int):
-            size = (size,)
-        return ndarray(shape=size, dtype=dtype)
-
-class random:
-    """Mock pour numpy.random."""
-    
-    # Classes pour pandas
-    BitGenerator = BitGenerator
-    Generator = Generator
-    RandomState = RandomState
-    
-    @staticmethod
-    def rand(*args):
-        """Génère des nombres aléatoires uniformes."""
-        if not args:
-            return 0.5
-        shape = args
-        return ndarray(shape=shape, dtype=float)
-    
-    @staticmethod
-    def randn(*args):
-        """Génère des nombres aléatoires normaux."""
-        if not args:
-            return 0.0
-        shape = args
-        return ndarray(shape=shape, dtype=float)
-    
-    @staticmethod
-    def randint(low, high=None, size=None, dtype=int):
-        """Génère des entiers aléatoires."""
-        if high is None:
-            high = low
-            low = 0
-        if size is None:
-            return low
-        if isinstance(size, int):
-            size = (size,)
-        return ndarray(shape=size, dtype=dtype)
-    
-    @staticmethod
-    def normal(loc=0.0, scale=1.0, size=None):
-        """Génère des nombres aléatoires normaux."""
-        if size is None:
-            return loc
-        if isinstance(size, int):
-            size = (size,)
-        return ndarray(shape=size, dtype=float)
-    
-    @staticmethod
-    def uniform(low=0.0, high=1.0, size=None):
-        """Génère des nombres aléatoires uniformes."""
-        if size is None:
-            return (low + high) / 2
-        if isinstance(size, int):
-            size = (size,)
-        return ndarray(shape=size, dtype=float)
-
-# Module rec pour les record arrays
-class rec:
-    """Mock pour numpy.rec (record arrays)."""
-    
-    class recarray(ndarray):
-        """Mock pour numpy.rec.recarray."""
-        
-        def __init__(self, shape=None, dtype=None, formats=None, names=None, **kwargs):
-            # Gérer les différents formats d'arguments pour recarray
-            if isinstance(shape, tuple):
-                super().__init__(shape=shape, dtype=dtype)
-            elif shape is not None:
-                super().__init__(shape=(shape,), dtype=dtype)
-            else:
-                super().__init__(shape=(0,), dtype=dtype)
-            
-            self._names = names or []
-            self._formats = formats or []
-        
-        @property
-        def names(self):
-            return self._names
-        
-        @property
-        def formats(self):
-            return self._formats
-        
-        def __getattr__(self, name):
-            # Simule l'accès aux champs par nom
-            return ndarray(shape=(len(self),))
-
-# Instance du module rec pour l'exposition
-rec.recarray = rec.recarray
-
-# Classes de types de données pour compatibilité PyTorch
-class dtype_base(type):
-    """Métaclasse de base pour les types de données NumPy."""
-    def __new__(cls, name, bases=(), attrs=None):
-        if attrs is None:
-            attrs = {}
-        attrs['__name__'] = name
-        attrs['__module__'] = 'numpy'
-        return super().__new__(cls, name, bases, attrs)
-    
-    def __str__(cls):
-        return cls.__name__
-    
-    def __repr__(cls):
-        return f"<class 'numpy.{cls.__name__}'>"
-
-class bool_(metaclass=dtype_base):
-    """Type booléen NumPy."""
-    __name__ = 'bool_'
-    __module__ = 'numpy'
-    
-    def __new__(cls, value=False):
-        return bool(value)
-
-class number(metaclass=dtype_base):
-    """Type numérique de base NumPy."""
-    __name__ = 'number'
-    __module__ = 'numpy'
-
-class object_(metaclass=dtype_base):
-    """Type objet NumPy."""
-    __name__ = 'object_'
-    __module__ = 'numpy'
-    
-    def __new__(cls, value=None):
-        return object() if value is None else value
-
-# Types de données (classes, pas instances)
-class float64(metaclass=dtype_base):
-    __name__ = 'float64'
-    __module__ = 'numpy'
-
-class float32(metaclass=dtype_base):
-    __name__ = 'float32'
-    __module__ = 'numpy'
-
-class int64(metaclass=dtype_base):
-    __name__ = 'int64'
-    __module__ = 'numpy'
-
-class int32(metaclass=dtype_base):
-    __name__ = 'int32'
-    __module__ = 'numpy'
-
-class uint64(metaclass=dtype_base):
-    __name__ = 'uint64'
-    __module__ = 'numpy'
-
-class uint32(metaclass=dtype_base):
-    __name__ = 'uint32'
-    __module__ = 'numpy'
-
-# Alias pour compatibilité
-int_ = int64
-uint = uint64
-
-# Ajouter des logs pour diagnostiquer l'utilisation par PyTorch
-logger.info(f"Types NumPy définis: bool_={bool_}, number={number}, object_={object_}")
-logger.info(f"Type de bool_: {type(bool_)}, Type de number: {type(number)}, Type de object_: {type(object_)}")
-
-# Types de données temporelles requis par pandas
-datetime64 = "datetime64"
-timedelta64 = "timedelta64"
-
-# Types de données supplémentaires requis par pandas
-float_ = dtype_base("float64")  # Alias pour float64
-str_ = "str"
-unicode_ = "unicode"
-
-# Types numériques supplémentaires
-integer = dtype_base("int64")  # Type entier générique
-floating = dtype_base("float64")  # Type flottant générique
-complexfloating = dtype_base("complex128")  # Type complexe
-signedinteger = dtype_base("int64")  # Type entier signé
-unsignedinteger = dtype_base("uint64")  # Type entier non signé
-
-# Types de données complexes
-class complex64(metaclass=dtype_base):
-    __name__ = 'complex64'
-    __module__ = 'numpy'
-
-class complex128(metaclass=dtype_base):
-    __name__ = 'complex128'
-    __module__ = 'numpy'
-
-complex_ = complex128 # Alias
-
-# Types de données entiers supplémentaires
-class int8(metaclass=dtype_base):
-    __name__ = 'int8'
-    __module__ = 'numpy'
-
-class int16(metaclass=dtype_base):
-    __name__ = 'int16'
-    __module__ = 'numpy'
-
-class uint8(metaclass=dtype_base):
-    __name__ = 'uint8'
-    __module__ = 'numpy'
-
-class uint16(metaclass=dtype_base):
-    __name__ = 'uint16'
-    __module__ = 'numpy'
-
-<<<<<<< HEAD
-# Alias pour compatibilité avec scipy (intc, intp)
-intc = int32
-intp = int64
-=======
-# Alias pour les types C-like intc et intp (souvent requis par scipy/sklearn)
-# Pour le mock, les aliaser à int32/int64 est généralement suffisant.
-intc = int32 # Typiquement np.int_ ou np.int32
-intp = int64 # Typiquement np.int_ ou np.int64 (taille d'un pointeur)
-uint8 = "uint8"
-uint16 = "uint16"
->>>>>>> 6578e348
-
-# Types de données flottants supplémentaires
-float16 = "float16"
-
-# Classes utilitaires pour pandas
-class busdaycalendar:
-    """Mock pour numpy.busdaycalendar."""
-    
-    def __init__(self, weekmask='1111100', holidays=None):
-        self.weekmask = weekmask
-        self.holidays = holidays or []
-
-# Fonctions utilitaires supplémentaires
-def busday_count(begindates, enddates, weekmask='1111100', holidays=None, busdaycal=None, out=None):
-    """Mock pour numpy.busday_count."""
-    return 0
-
-def is_busday(dates, weekmask='1111100', holidays=None, busdaycal=None, out=None):
-    """Mock pour numpy.is_busday."""
-# Sous-module typing pour compatibilité avec scipy/_lib/_array_api.py
-class typing:
-    """Mock pour numpy.typing."""
-    NDArray = "numpy.typing.NDArray"  # Fournir un attribut commun
-    ArrayLike = "numpy.typing.ArrayLike" # Fournir un attribut commun
-
-    def __getattr__(self, name):
-        # Retourner un MagicMock pour tout attribut non défini explicitement
-        # Cela peut aider si d'autres types spécifiques sont demandés.
-        logger.info(f"NumpyMock: numpy.typing.{name} accédé (retourne MagicMock).")
-        return MagicMock(name=f"numpy.typing.{name}")
-
-# Attribuer le mock de typing au module numpy_mock pour qu'il soit importable
-# par conftest.py lors de la construction du mock sys.modules['numpy']
-# Exemple: from numpy_mock import typing as numpy_typing_mock
-
-def busday_offset(dates, offsets, roll='raise', weekmask='1111100', holidays=None, busdaycal=None, out=None):
-    """Mock pour numpy.busday_offset."""
-    return dates
-
-# Sous-modules internes pour pandas
-class _core:
-    """Mock pour numpy._core."""
-    
-    class multiarray:
-        """Mock pour numpy._core.multiarray."""
-        pass
-    
-    class umath:
-        """Mock pour numpy._core.umath."""
-        pass
-
-class core:
-    """Mock pour numpy.core."""
-    
-    class multiarray:
-        """Mock pour numpy.core.multiarray."""
-        pass
-    
-    class umath:
-        """Mock pour numpy.core.umath."""
-        pass
-
-# Log de chargement
+#!/usr/bin/env python
+# -*- coding: utf-8 -*-
+
+"""
+Mock pour numpy pour les tests.
+Ce mock permet d'exécuter les tests sans avoir besoin d'installer numpy.
+"""
+
+import logging
+from typing import Any, Dict, List, Optional, Union, Callable, Tuple
+
+# Configuration du logging
+logging.basicConfig(
+    level=logging.INFO,
+    format='%(asctime)s [%(levelname)s] [%(name)s] %(message)s',
+    datefmt='%H:%M:%S'
+)
+logger = logging.getLogger("NumpyMock")
+
+# Version
+__version__ = "1.24.3"
+
+# Classes de base
+class dtype:
+    """Mock pour numpy.dtype."""
+    
+    def __init__(self, type_spec):
+        self.type = type_spec
+        self.name = str(type_spec)
+    
+    def __str__(self):
+        return self.name
+    
+    def __repr__(self):
+        return f"dtype('{self.name}')"
+
+class ndarray:
+    """Mock pour numpy.ndarray."""
+    
+    def __init__(self, shape=None, dtype=None, buffer=None, offset=0,
+                 strides=None, order=None):
+        self.shape = shape if shape is not None else (0,)
+        self.dtype = dtype
+        self.data = buffer
+        self.size = 0
+        if shape:
+            self.size = 1
+            for dim in shape:
+                self.size *= dim
+    
+    def __getitem__(self, key):
+        """Simule l'accès aux éléments."""
+        return 0
+    
+    def __setitem__(self, key, value):
+        """Simule la modification des éléments."""
+        pass
+    
+    def __len__(self):
+        """Retourne la taille du premier axe."""
+        return self.shape[0] if self.shape else 0
+    
+    def __str__(self):
+        return f"ndarray(shape={self.shape}, dtype={self.dtype})"
+    
+    def __repr__(self):
+        return self.__str__()
+    
+    def reshape(self, *args):
+        """Simule le changement de forme."""
+        if len(args) == 1 and isinstance(args[0], tuple):
+            new_shape = args[0]
+        else:
+            new_shape = args
+        return ndarray(shape=new_shape, dtype=self.dtype)
+    
+    def mean(self, axis=None):
+        """Simule le calcul de la moyenne."""
+        return 0.0
+    
+    def sum(self, axis=None):
+        """Simule le calcul de la somme."""
+        return 0.0
+    
+    def max(self, axis=None):
+        """Simule le calcul du maximum."""
+        return 0.0
+    
+    def min(self, axis=None):
+        """Simule le calcul du minimum."""
+        return 0.0
+
+# Fonctions principales
+def array(object, dtype=None, copy=True, order='K', subok=False, ndmin=0):
+    """Crée un tableau numpy."""
+    if isinstance(object, (list, tuple)):
+        shape = (len(object),)
+        if object and isinstance(object[0], (list, tuple)):
+            shape = (len(object), len(object[0]))
+    else:
+        shape = (1,)
+    return ndarray(shape=shape, dtype=dtype)
+
+def zeros(shape, dtype=None):
+    """Crée un tableau de zéros."""
+    return ndarray(shape=shape, dtype=dtype)
+
+def ones(shape, dtype=None):
+    """Crée un tableau de uns."""
+    return ndarray(shape=shape, dtype=dtype)
+
+def empty(shape, dtype=None):
+    """Crée un tableau vide."""
+    return ndarray(shape=shape, dtype=dtype)
+
+def arange(start, stop=None, step=1, dtype=None):
+    """Crée un tableau avec des valeurs espacées régulièrement."""
+    if stop is None:
+        stop = start
+        start = 0
+    size = max(0, int((stop - start) / step))
+    return ndarray(shape=(size,), dtype=dtype)
+
+def linspace(start, stop, num=50, endpoint=True, retstep=False, dtype=None):
+    """Crée un tableau avec des valeurs espacées linéairement."""
+    arr = ndarray(shape=(num,), dtype=dtype)
+    if retstep:
+        return arr, (stop - start) / (num - 1 if endpoint else num)
+    return arr
+
+def random_sample(size=None):
+    """Génère des nombres aléatoires uniformes."""
+    if size is None:
+        return 0.5
+    if isinstance(size, int):
+        size = (size,)
+    return ndarray(shape=size, dtype=float)
+
+# Fonctions supplémentaires requises par conftest.py
+def mean(a, axis=None):
+    """Calcule la moyenne d'un tableau."""
+    if isinstance(a, ndarray):
+        return a.mean(axis)
+    return 0.0
+
+def sum(a, axis=None):
+    """Calcule la somme d'un tableau."""
+    if isinstance(a, ndarray):
+        return a.sum(axis)
+    return 0.0
+
+def max(a, axis=None):
+    """Calcule le maximum d'un tableau."""
+    if isinstance(a, ndarray):
+        return a.max(axis)
+    return 0.0
+
+def min(a, axis=None):
+    """Calcule le minimum d'un tableau."""
+    if isinstance(a, ndarray):
+        return a.min(axis)
+    return 0.0
+
+def dot(a, b):
+    """Calcule le produit scalaire de deux tableaux."""
+    return ndarray(shape=(1,))
+
+def concatenate(arrays, axis=0):
+    """Concatène des tableaux."""
+    return ndarray(shape=(1,))
+
+def vstack(arrays):
+    """Empile des tableaux verticalement."""
+    return ndarray(shape=(1,))
+
+def hstack(arrays):
+    """Empile des tableaux horizontalement."""
+    return ndarray(shape=(1,))
+
+def argmax(a, axis=None):
+    """Retourne l'indice du maximum."""
+    return 0
+
+def argmin(a, axis=None):
+    """Retourne l'indice du minimum."""
+    return 0
+def abs(x, out=None):
+    """Mock pour numpy.abs."""
+    if isinstance(x, ndarray):
+        # Pour un ndarray, on pourrait vouloir retourner un nouveau ndarray
+        # avec les valeurs absolues, mais pour un mock simple, retourner 0.0
+        # ou une nouvelle instance de ndarray est suffisant.
+        return ndarray(shape=x.shape, dtype=x.dtype)
+    return 0.0 if not isinstance(x, (int, float)) else x if x >= 0 else -x
+
+def round(a, decimals=0, out=None):
+    """Mock pour numpy.round."""
+    if isinstance(a, ndarray):
+        return ndarray(shape=a.shape, dtype=a.dtype)
+    # Comportement simplifié pour les scalaires
+    return float(int(a)) if decimals == 0 else a
+
+def percentile(a, q, axis=None, out=None, overwrite_input=False, method="linear", keepdims=False):
+    """Mock pour numpy.percentile."""
+    if isinstance(q, (list, tuple)):
+        return ndarray(shape=(len(q),), dtype=float)
+    return 0.0
+# Fonctions mathématiques supplémentaires pour compatibilité scipy/transformers
+def arccos(x, out=None):
+    """Mock pour numpy.arccos."""
+    if isinstance(x, ndarray):
+        return ndarray(shape=x.shape, dtype=x.dtype)
+    return 0.0 # Valeur de retour simplifiée
+
+def arcsin(x, out=None):
+    """Mock pour numpy.arcsin."""
+    if isinstance(x, ndarray):
+        return ndarray(shape=x.shape, dtype=x.dtype)
+    return 0.0
+
+def arctan(x, out=None):
+    """Mock pour numpy.arctan."""
+    if isinstance(x, ndarray):
+        return ndarray(shape=x.shape, dtype=x.dtype)
+    return 0.0
+def arccosh(x, out=None):
+    """Mock pour numpy.arccosh."""
+    if isinstance(x, ndarray):
+        return ndarray(shape=x.shape, dtype=x.dtype)
+    return 0.0 # Valeur de retour simplifiée
+
+def arcsinh(x, out=None):
+    """Mock pour numpy.arcsinh."""
+    if isinstance(x, ndarray):
+        return ndarray(shape=x.shape, dtype=x.dtype)
+    return 0.0
+
+def arctanh(x, out=None):
+    """Mock pour numpy.arctanh."""
+    if isinstance(x, ndarray):
+        return ndarray(shape=x.shape, dtype=x.dtype)
+    return 0.0
+def arctan2(y, x, out=None):
+    """Mock pour numpy.arctan2."""
+    if isinstance(y, ndarray) or isinstance(x, ndarray):
+        shape = y.shape if isinstance(y, ndarray) else x.shape
+        dtype_res = y.dtype if isinstance(y, ndarray) else x.dtype
+        return ndarray(shape=shape, dtype=dtype_res)
+    return 0.0 # Valeur de retour simplifiée
+
+def sinh(x, out=None):
+    """Mock pour numpy.sinh."""
+    if isinstance(x, ndarray):
+        return ndarray(shape=x.shape, dtype=x.dtype)
+    return 0.0
+
+def cosh(x, out=None):
+    """Mock pour numpy.cosh."""
+    if isinstance(x, ndarray):
+        return ndarray(shape=x.shape, dtype=x.dtype)
+    return 1.0 # cosh(0) = 1
+
+def tanh(x, out=None):
+    """Mock pour numpy.tanh."""
+    if isinstance(x, ndarray):
+        return ndarray(shape=x.shape, dtype=x.dtype)
+    return 0.0
+# Fonctions bitwise
+def left_shift(x1, x2, out=None):
+    """Mock pour numpy.left_shift."""
+    if isinstance(x1, ndarray):
+        return ndarray(shape=x1.shape, dtype=x1.dtype)
+    return 0 # Valeur de retour simplifiée
+
+def right_shift(x1, x2, out=None):
+    """Mock pour numpy.right_shift."""
+    if isinstance(x1, ndarray):
+        return ndarray(shape=x1.shape, dtype=x1.dtype)
+    return 0
+
+def bitwise_and(x1, x2, out=None):
+    """Mock pour numpy.bitwise_and."""
+    if isinstance(x1, ndarray):
+        return ndarray(shape=x1.shape, dtype=x1.dtype)
+    return 0
+
+def bitwise_or(x1, x2, out=None):
+    """Mock pour numpy.bitwise_or."""
+    if isinstance(x1, ndarray):
+        return ndarray(shape=x1.shape, dtype=x1.dtype)
+    return 0
+
+def bitwise_xor(x1, x2, out=None):
+    """Mock pour numpy.bitwise_xor."""
+    if isinstance(x1, ndarray):
+        return ndarray(shape=x1.shape, dtype=x1.dtype)
+    return 0
+
+def invert(x, out=None): # Aussi connu comme bitwise_not
+    """Mock pour numpy.invert (bitwise_not)."""
+    if isinstance(x, ndarray):
+        return ndarray(shape=x.shape, dtype=x.dtype)
+    return 0
+
+bitwise_not = invert # Alias
+
+def sin(x, out=None):
+    """Mock pour numpy.sin."""
+    if isinstance(x, ndarray):
+        return ndarray(shape=x.shape, dtype=x.dtype)
+    return 0.0
+
+def cos(x, out=None):
+    """Mock pour numpy.cos."""
+    if isinstance(x, ndarray):
+        return ndarray(shape=x.shape, dtype=x.dtype)
+    return 0.0
+
+def tan(x, out=None):
+    """Mock pour numpy.tan."""
+    if isinstance(x, ndarray):
+        return ndarray(shape=x.shape, dtype=x.dtype)
+    return 0.0
+
+def sqrt(x, out=None):
+    """Mock pour numpy.sqrt."""
+    if isinstance(x, ndarray):
+        return ndarray(shape=x.shape, dtype=x.dtype)
+    return 0.0 if not isinstance(x, (int, float)) or x < 0 else x**0.5
+
+def exp(x, out=None):
+    """Mock pour numpy.exp."""
+    if isinstance(x, ndarray):
+        return ndarray(shape=x.shape, dtype=x.dtype)
+    return 1.0 # Valeur de retour simplifiée
+
+def log(x, out=None):
+    """Mock pour numpy.log."""
+    if isinstance(x, ndarray):
+        return ndarray(shape=x.shape, dtype=x.dtype)
+    return 0.0 # Valeur de retour simplifiée
+
+def log10(x, out=None):
+    """Mock pour numpy.log10."""
+    if isinstance(x, ndarray):
+        return ndarray(shape=x.shape, dtype=x.dtype)
+    return 0.0
+
+# Et d'autres qui pourraient être nécessaires par scipy.special ou autre part
+pi = 3.141592653589793
+e = 2.718281828459045
+
+# Constantes numériques
+nan = float('nan')
+inf = float('inf')
+NINF = float('-inf')
+PZERO = 0.0
+NZERO = -0.0
+euler_gamma = 0.5772156649015329
+
+# Fonctions de test de type
+def isfinite(x, out=None):
+    if isinstance(x, ndarray):
+        return ndarray(shape=x.shape, dtype=bool)
+    return x not in [float('inf'), float('-inf'), float('nan')]
+
+def isnan(x, out=None):
+    if isinstance(x, ndarray):
+        return ndarray(shape=x.shape, dtype=bool)
+    return x != x # Propriété de NaN
+
+def isinf(x, out=None):
+    if isinstance(x, ndarray):
+        return ndarray(shape=x.shape, dtype=bool)
+    return x == float('inf') or x == float('-inf')
+
+# Plus de fonctions mathématiques
+def floor(x, out=None):
+    if isinstance(x, ndarray):
+        return ndarray(shape=x.shape, dtype=x.dtype)
+    return float(int(x // 1))
+
+def ceil(x, out=None):
+    if isinstance(x, ndarray):
+        return ndarray(shape=x.shape, dtype=x.dtype)
+    return float(int(x // 1 + (1 if x % 1 != 0 else 0)))
+
+# S'assurer que les alias sont bien définis si numpy_mock est importé directement
+# (bien que conftest.py soit la méthode préférée pour mocker)
+abs = abs
+round = round
+max = max
+min = min
+sum = sum
+# etc. pour les autres fonctions déjà définies plus haut si nécessaire.
+# Sous-modules
+class BitGenerator:
+    """Mock pour numpy.random.BitGenerator."""
+    
+    def __init__(self, seed=None):
+        self.seed = seed
+
+class RandomState:
+    """Mock pour numpy.random.RandomState."""
+    
+    def __init__(self, seed=None):
+        self.seed = seed
+    
+    def random(self, size=None):
+        """Génère des nombres aléatoires uniformes."""
+        if size is None:
+            return 0.5
+        if isinstance(size, int):
+            size = (size,)
+        return ndarray(shape=size, dtype=float)
+    
+    def randint(self, low, high=None, size=None, dtype=int):
+        """Génère des entiers aléatoires."""
+        if high is None:
+            high = low
+            low = 0
+        if size is None:
+            return low
+        if isinstance(size, int):
+            size = (size,)
+        return ndarray(shape=size, dtype=dtype)
+
+class Generator:
+    """Mock pour numpy.random.Generator."""
+    
+    def __init__(self, bit_generator=None):
+        self.bit_generator = bit_generator
+    
+    def random(self, size=None, dtype=float, out=None):
+        """Génère des nombres aléatoires uniformes."""
+        if size is None:
+            return 0.5
+        if isinstance(size, int):
+            size = (size,)
+        return ndarray(shape=size, dtype=dtype)
+    
+    def integers(self, low, high=None, size=None, dtype=int, endpoint=False):
+        """Génère des entiers aléatoires."""
+        if high is None:
+            high = low
+            low = 0
+        if size is None:
+            return low
+        if isinstance(size, int):
+            size = (size,)
+        return ndarray(shape=size, dtype=dtype)
+
+class random:
+    """Mock pour numpy.random."""
+    
+    # Classes pour pandas
+    BitGenerator = BitGenerator
+    Generator = Generator
+    RandomState = RandomState
+    
+    @staticmethod
+    def rand(*args):
+        """Génère des nombres aléatoires uniformes."""
+        if not args:
+            return 0.5
+        shape = args
+        return ndarray(shape=shape, dtype=float)
+    
+    @staticmethod
+    def randn(*args):
+        """Génère des nombres aléatoires normaux."""
+        if not args:
+            return 0.0
+        shape = args
+        return ndarray(shape=shape, dtype=float)
+    
+    @staticmethod
+    def randint(low, high=None, size=None, dtype=int):
+        """Génère des entiers aléatoires."""
+        if high is None:
+            high = low
+            low = 0
+        if size is None:
+            return low
+        if isinstance(size, int):
+            size = (size,)
+        return ndarray(shape=size, dtype=dtype)
+    
+    @staticmethod
+    def normal(loc=0.0, scale=1.0, size=None):
+        """Génère des nombres aléatoires normaux."""
+        if size is None:
+            return loc
+        if isinstance(size, int):
+            size = (size,)
+        return ndarray(shape=size, dtype=float)
+    
+    @staticmethod
+    def uniform(low=0.0, high=1.0, size=None):
+        """Génère des nombres aléatoires uniformes."""
+        if size is None:
+            return (low + high) / 2
+        if isinstance(size, int):
+            size = (size,)
+        return ndarray(shape=size, dtype=float)
+
+# Module rec pour les record arrays
+class rec:
+    """Mock pour numpy.rec (record arrays)."""
+    
+    class recarray(ndarray):
+        """Mock pour numpy.rec.recarray."""
+        
+        def __init__(self, shape=None, dtype=None, formats=None, names=None, **kwargs):
+            # Gérer les différents formats d'arguments pour recarray
+            if isinstance(shape, tuple):
+                super().__init__(shape=shape, dtype=dtype)
+            elif shape is not None:
+                super().__init__(shape=(shape,), dtype=dtype)
+            else:
+                super().__init__(shape=(0,), dtype=dtype)
+            
+            self._names = names or []
+            self._formats = formats or []
+        
+        @property
+        def names(self):
+            return self._names
+        
+        @property
+        def formats(self):
+            return self._formats
+        
+        def __getattr__(self, name):
+            # Simule l'accès aux champs par nom
+            return ndarray(shape=(len(self),))
+
+# Instance du module rec pour l'exposition
+rec.recarray = rec.recarray
+
+# Classes de types de données pour compatibilité PyTorch
+class dtype_base(type):
+    """Métaclasse de base pour les types de données NumPy."""
+    def __new__(cls, name, bases=(), attrs=None):
+        if attrs is None:
+            attrs = {}
+        attrs['__name__'] = name
+        attrs['__module__'] = 'numpy'
+        return super().__new__(cls, name, bases, attrs)
+    
+    def __str__(cls):
+        return cls.__name__
+    
+    def __repr__(cls):
+        return f"<class 'numpy.{cls.__name__}'>"
+
+class bool_(metaclass=dtype_base):
+    """Type booléen NumPy."""
+    __name__ = 'bool_'
+    __module__ = 'numpy'
+    
+    def __new__(cls, value=False):
+        return bool(value)
+
+class number(metaclass=dtype_base):
+    """Type numérique de base NumPy."""
+    __name__ = 'number'
+    __module__ = 'numpy'
+
+class object_(metaclass=dtype_base):
+    """Type objet NumPy."""
+    __name__ = 'object_'
+    __module__ = 'numpy'
+    
+    def __new__(cls, value=None):
+        return object() if value is None else value
+
+# Types de données (classes, pas instances)
+class float64(metaclass=dtype_base):
+    __name__ = 'float64'
+    __module__ = 'numpy'
+
+class float32(metaclass=dtype_base):
+    __name__ = 'float32'
+    __module__ = 'numpy'
+
+class int64(metaclass=dtype_base):
+    __name__ = 'int64'
+    __module__ = 'numpy'
+
+class int32(metaclass=dtype_base):
+    __name__ = 'int32'
+    __module__ = 'numpy'
+
+class uint64(metaclass=dtype_base):
+    __name__ = 'uint64'
+    __module__ = 'numpy'
+
+class uint32(metaclass=dtype_base):
+    __name__ = 'uint32'
+    __module__ = 'numpy'
+
+# Alias pour compatibilité
+int_ = int64
+uint = uint64
+
+# Ajouter des logs pour diagnostiquer l'utilisation par PyTorch
+logger.info(f"Types NumPy définis: bool_={bool_}, number={number}, object_={object_}")
+logger.info(f"Type de bool_: {type(bool_)}, Type de number: {type(number)}, Type de object_: {type(object_)}")
+
+# Types de données temporelles requis par pandas
+datetime64 = "datetime64"
+timedelta64 = "timedelta64"
+
+# Types de données supplémentaires requis par pandas
+float_ = dtype_base("float64")  # Alias pour float64
+str_ = "str"
+unicode_ = "unicode"
+
+# Types numériques supplémentaires
+integer = dtype_base("int64")  # Type entier générique
+floating = dtype_base("float64")  # Type flottant générique
+complexfloating = dtype_base("complex128")  # Type complexe
+signedinteger = dtype_base("int64")  # Type entier signé
+unsignedinteger = dtype_base("uint64")  # Type entier non signé
+
+# Types de données complexes
+class complex64(metaclass=dtype_base):
+    __name__ = 'complex64'
+    __module__ = 'numpy'
+
+class complex128(metaclass=dtype_base):
+    __name__ = 'complex128'
+    __module__ = 'numpy'
+
+complex_ = complex128 # Alias
+
+# Types de données entiers supplémentaires
+class int8(metaclass=dtype_base):
+    __name__ = 'int8'
+    __module__ = 'numpy'
+
+class int16(metaclass=dtype_base):
+    __name__ = 'int16'
+    __module__ = 'numpy'
+
+class uint8(metaclass=dtype_base):
+    __name__ = 'uint8'
+    __module__ = 'numpy'
+
+class uint16(metaclass=dtype_base):
+    __name__ = 'uint16'
+    __module__ = 'numpy'
+
+# Alias pour compatibilité avec scipy (intc, intp)
+intc = int32
+intp = int64
+
+# Types de données flottants supplémentaires
+float16 = "float16"
+
+# Classes utilitaires pour pandas
+class busdaycalendar:
+    """Mock pour numpy.busdaycalendar."""
+    
+    def __init__(self, weekmask='1111100', holidays=None):
+        self.weekmask = weekmask
+        self.holidays = holidays or []
+
+# Fonctions utilitaires supplémentaires
+def busday_count(begindates, enddates, weekmask='1111100', holidays=None, busdaycal=None, out=None):
+    """Mock pour numpy.busday_count."""
+    return 0
+
+def is_busday(dates, weekmask='1111100', holidays=None, busdaycal=None, out=None):
+    """Mock pour numpy.is_busday."""
+# Sous-module typing pour compatibilité avec scipy/_lib/_array_api.py
+class typing:
+    """Mock pour numpy.typing."""
+    NDArray = "numpy.typing.NDArray"  # Fournir un attribut commun
+    ArrayLike = "numpy.typing.ArrayLike" # Fournir un attribut commun
+
+    def __getattr__(self, name):
+        # Retourner un MagicMock pour tout attribut non défini explicitement
+        # Cela peut aider si d'autres types spécifiques sont demandés.
+        logger.info(f"NumpyMock: numpy.typing.{name} accédé (retourne MagicMock).")
+        return MagicMock(name=f"numpy.typing.{name}")
+
+# Attribuer le mock de typing au module numpy_mock pour qu'il soit importable
+# par conftest.py lors de la construction du mock sys.modules['numpy']
+# Exemple: from numpy_mock import typing as numpy_typing_mock
+
+def busday_offset(dates, offsets, roll='raise', weekmask='1111100', holidays=None, busdaycal=None, out=None):
+    """Mock pour numpy.busday_offset."""
+    return dates
+
+# Sous-modules internes pour pandas
+class _core:
+    """Mock pour numpy._core."""
+    
+    class multiarray:
+        """Mock pour numpy._core.multiarray."""
+        pass
+    
+    class umath:
+        """Mock pour numpy._core.umath."""
+        pass
+
+class core:
+    """Mock pour numpy.core."""
+    
+    class multiarray:
+        """Mock pour numpy.core.multiarray."""
+        pass
+    
+    class umath:
+        """Mock pour numpy.core.umath."""
+        pass
+
+# Log de chargement
 logger.info("Module numpy_mock chargé")