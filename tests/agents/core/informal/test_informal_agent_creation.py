--- conflicted
+++ resolved
@@ -8,7 +8,6 @@
 # import unittest # Supprimé
 import pytest # Ajouté
 from unittest.mock import MagicMock, patch
-<<<<<<< HEAD
 import logging
 
 # Configurer le logging pour les tests
@@ -16,23 +15,9 @@
     level=logging.DEBUG,
     format='%(asctime)s [%(levelname)s] [%(name)s] %(message)s',
     datefmt='%H:%M:%S'
-=======
-
-# La configuration du logging et les imports conditionnels de numpy/pandas
-# sont maintenant gérés globalement dans tests/conftest.py
-
-# Import des fixtures
-from .fixtures import (
-    mock_fallacy_detector,
-    mock_rhetorical_analyzer,
-    mock_contextual_analyzer,
-    informal_agent_instance,
-    mock_semantic_kernel_instance # patch_semantic_kernel est autouse
->>>>>>> 509fe0aa
 )
 logger = logging.getLogger("TestInformalAgentCreation")
 
-<<<<<<< HEAD
 # Import du module à tester et des dépendances nécessaires
 import semantic_kernel as sk
 from argumentation_analysis.agents.core.informal.informal_agent import InformalAnalysisAgent
@@ -112,189 +97,4 @@
         self.assertIsInstance(info["capabilities"], dict)
         self.assertIn("identify_arguments", info["capabilities"]) # Vérifier une capacité spécifique
 
-=======
-# Import du module à tester
-from argumentation_analysis.agents.core.informal.informal_agent import InformalAgent
-from argumentation_analysis.agents.core.informal.informal_definitions import InformalAnalysisPlugin
-
-
-class TestInformalAgentCreation: # Suppression de l'héritage unittest.TestCase
-    """Tests unitaires pour la création et l'initialisation des agents informels."""
-    
-    def test_initialization(self, informal_agent_instance, mock_fallacy_detector, mock_rhetorical_analyzer, mock_contextual_analyzer):
-        """Teste l'initialisation de l'agent informel."""
-        agent = informal_agent_instance
-        assert agent is not None
-        assert agent.agent_id == "test_agent_fixture"
-        assert agent.logger is not None
-        
-        assert agent.tools["fallacy_detector"] == mock_fallacy_detector
-        assert agent.tools["rhetorical_analyzer"] == mock_rhetorical_analyzer
-        assert agent.tools["contextual_analyzer"] == mock_contextual_analyzer
-    
-    def test_initialization_with_minimal_tools(self, mock_fallacy_detector):
-        """Teste l'initialisation de l'agent informel avec un minimum d'outils."""
-        agent = InformalAgent(
-            agent_id="minimal_agent",
-            tools={
-                "fallacy_detector": mock_fallacy_detector
-            }
-        )
-        
-        assert agent is not None
-        assert agent.agent_id == "minimal_agent"
-        
-        assert agent.tools["fallacy_detector"] == mock_fallacy_detector
-        assert "rhetorical_analyzer" not in agent.tools
-        assert "contextual_analyzer" not in agent.tools
-    
-    def test_initialization_with_custom_config(self, mock_fallacy_detector):
-        """Teste l'initialisation de l'agent informel avec une configuration personnalisée."""
-        config = {
-            "analysis_depth": "deep",
-            "confidence_threshold": 0.6,
-            "max_fallacies": 10,
-            "include_context": True
-        }
-        
-        agent = InformalAgent(
-            agent_id="custom_agent",
-            tools={
-                "fallacy_detector": mock_fallacy_detector
-            },
-            config=config
-        )
-        
-        assert agent is not None
-        assert agent.agent_id == "custom_agent"
-        
-        assert agent.config["analysis_depth"] == "deep"
-        assert agent.config["confidence_threshold"] == 0.6
-        assert agent.config["max_fallacies"] == 10
-        assert agent.config["include_context"] is True
-    
-    def test_initialization_with_semantic_kernel(self, mock_semantic_kernel_instance, mock_fallacy_detector):
-        """Teste l'initialisation de l'agent informel avec un kernel sémantique."""
-        kernel = mock_semantic_kernel_instance
-        plugin = MagicMock(spec=InformalAnalysisPlugin)
-        
-        with patch('argumentation_analysis.agents.core.informal.informal_agent.setup_informal_kernel') as mock_setup:
-            agent = InformalAgent(
-                agent_id="semantic_agent",
-                tools={
-                    "fallacy_detector": mock_fallacy_detector
-                },
-                semantic_kernel=kernel,
-                informal_plugin=plugin
-            )
-            
-            mock_setup.assert_called_once_with(kernel, plugin)
-            
-            assert agent is not None
-            assert agent.agent_id == "semantic_agent"
-            assert agent.semantic_kernel == kernel
-            assert agent.informal_plugin == plugin
-    
-    def test_initialization_with_invalid_tools(self): # mock_fallacy_detector n'est pas utilisé ici
-        """Teste l'initialisation de l'agent informel avec des outils invalides."""
-        invalid_tool = "not a tool"
-        
-        with pytest.raises(TypeError): # Changé pour pytest.raises
-            # Le fallacy_detector est requis, donc il faut le mocker même si le test porte sur un autre outil invalide
-            mock_fd = MagicMock() 
-            agent = InformalAgent( # pylint: disable=unused-variable
-                agent_id="invalid_agent",
-                tools={
-                    "fallacy_detector": mock_fd, # Ajout du requis
-                    "invalid_tool": invalid_tool
-                },
-                strict_validation=False # strict_validation=False ne s'applique qu'à la *valeur* de l'outil, pas à sa présence si requis
-            )
-            
-    def test_initialization_with_missing_required_tool_flexible(self, mock_rhetorical_analyzer):
-        """Teste l'initialisation de l'agent informel sans l'outil requis en mode flexible."""
-        # Fallacy detector est requis, même en mode flexible. Le test doit refléter cela.
-        # Si le but est de tester SANS fallacy_detector, il faut s'attendre à ValueError.
-        # Si le but est de tester la flexibilité pour d'autres outils, il faut fournir fallacy_detector.
-        # Je vais assumer que le test voulait vérifier la flexibilité pour des outils *optionnels*
-        # tout en ayant les outils requis.
-        mock_fd = MagicMock()
-        agent = InformalAgent(
-            agent_id="flexible_agent",
-            tools={
-                "fallacy_detector": mock_fd, # Requis
-                "rhetorical_analyzer": mock_rhetorical_analyzer
-            },
-            strict_validation=False
-        )
-        
-        assert agent is not None
-        assert agent.agent_id == "flexible_agent"
-        assert "fallacy_detector" in agent.tools # Doit être présent
-        assert "rhetorical_analyzer" in agent.tools
-        
-        capabilities = agent.get_agent_capabilities()
-        assert capabilities["fallacy_detection"] is True # Car l'outil est là
-        assert capabilities["rhetorical_analysis"] is True
-    
-    def test_initialization_with_empty_tools(self):
-        """Teste l'initialisation de l'agent informel sans outils."""
-        with pytest.raises(ValueError): # Changé pour pytest.raises
-            agent = InformalAgent( # pylint: disable=unused-variable
-                agent_id="empty_agent",
-                tools={}
-            )
-    
-    def test_initialization_with_missing_required_tool(self, mock_rhetorical_analyzer):
-        """Teste l'initialisation de l'agent informel sans l'outil requis."""
-        with pytest.raises(ValueError): # Changé pour pytest.raises
-            agent = InformalAgent( # pylint: disable=unused-variable
-                agent_id="missing_tool_agent",
-                tools={
-                    "rhetorical_analyzer": mock_rhetorical_analyzer
-                }
-            )
-    
-    def test_get_available_tools(self, informal_agent_instance):
-        """Teste la méthode get_available_tools."""
-        agent = informal_agent_instance
-        tools = agent.get_available_tools()
-        
-        assert isinstance(tools, list)
-        assert len(tools) == 3
-        assert "fallacy_detector" in tools
-        assert "rhetorical_analyzer" in tools
-        assert "contextual_analyzer" in tools
-    
-    def test_get_agent_capabilities(self, informal_agent_instance):
-        """Teste la méthode get_agent_capabilities."""
-        agent = informal_agent_instance
-        capabilities = agent.get_agent_capabilities()
-        
-        assert isinstance(capabilities, dict)
-        assert "fallacy_detection" in capabilities
-        assert capabilities["fallacy_detection"] is True
-        assert "rhetorical_analysis" in capabilities
-        assert capabilities["rhetorical_analysis"] is True
-        assert "contextual_analysis" in capabilities
-        assert capabilities["contextual_analysis"] is True
-    
-    def test_get_agent_info(self, informal_agent_instance):
-        """Teste la méthode get_agent_info."""
-        agent = informal_agent_instance
-        info = agent.get_agent_info()
-        
-        assert isinstance(info, dict)
-        assert "agent_id" in info
-        assert info["agent_id"] == "test_agent_fixture"
-        assert "agent_type" in info
-        assert info["agent_type"] == "informal"
-        assert "capabilities" in info
-        assert isinstance(info["capabilities"], dict)
-        assert "tools" in info
-        assert isinstance(info["tools"], list)
-        assert len(info["tools"]) == 3
->>>>>>> 509fe0aa
-
-# if __name__ == "__main__": # Supprimé
-#     unittest.main()+# Les lignes commentées if __name__ == "__main__": et unittest.main() sont omises.