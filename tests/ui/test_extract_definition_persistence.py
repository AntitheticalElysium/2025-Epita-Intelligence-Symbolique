# -*- coding: utf-8 -*-
import pytest
import json
from pathlib import Path
from cryptography.fernet import InvalidToken
import gzip

from argumentation_analysis.models.extract_definition import ExtractDefinitions, SourceDefinition, Extract
from argumentation_analysis.ui.file_operations import load_extract_definitions, save_extract_definitions
from argumentation_analysis.services.crypto_service import CryptoService

@pytest.fixture
def sample_extract_data():
    return {
        "sources": [
            {
                "source_name": "Test Source 1",
                "source_type": "url",
                "schema": "https",
                "host_parts": ["example", "com"],
                "path": "/page1",
                "extracts": [
                    {"extract_name": "Extract 1.1", "start_marker": "START1", "end_marker": "END1"}
                ]
            }
        ]
    }

@pytest.fixture
def crypto_service_instance(): # Renommé pour éviter conflit avec le module crypto_service
    return CryptoService()

@pytest.fixture
def test_env(tmp_path, crypto_service_instance, sample_extract_data):
    test_dir = tmp_path / "test_definitions_dir"
    test_dir.mkdir()
    definitions_file = test_dir / "extract_definitions.json"
    encrypted_definitions_file = test_dir / "extract_definitions.json.enc"
    key_file = test_dir / "definitions_key.key"

    # Sauvegarder un fichier de définitions non chiffré pour certains tests
    with open(definitions_file, 'w') as f:
        json.dump(sample_extract_data, f)

    # Générer une clé et sauvegarder un fichier chiffré pour d'autres tests
    key = crypto_service_instance.generate_key() # key is bytes
    crypto_service_instance.save_key(key, key_file)
    
    crypto_service_instance.set_encryption_key(key)
    # Créer des données correctement formatées : JSON -> compression gzip -> chiffrement
    json_data = json.dumps(sample_extract_data["sources"]).encode('utf-8')
    compressed_data = gzip.compress(json_data)
    encrypted_content = crypto_service_instance.encrypt_data(compressed_data) # Uses key (bytes)
    if encrypted_content:
        with open(encrypted_definitions_file, 'wb') as f:
            f.write(encrypted_content)
            
    return {
        "test_dir": test_dir,
        "definitions_file": definitions_file,
        "encrypted_definitions_file": encrypted_definitions_file,
        "key_file": key_file,
        "key": key, # This is a raw Fernet key (bytes)
        "crypto_service": crypto_service_instance, 
        "sample_data": sample_extract_data
    }

<<<<<<< HEAD
def test_load_definitions_unencrypted(test_env):
    # Utilisons le fichier chiffré préparé par la fixture test_env
    # load_extract_definitions expects b64_derived_key as str
    # test_env['key'] is raw bytes. If it's already a b64 encoded string representation of a derived key,
    # then .decode() is appropriate. Given it's from Fernet.generate_key(), it's a raw Fernet key.
    # The functions in file_operations now use crypto_utils functions that handle raw bytes or b64 str.
    # So, we should pass the key in a format that crypto_utils functions expect.
    # If b64_derived_key is meant to be the b64 string of a *derived* key, this test setup is slightly off.
    # However, since crypto_utils now handles raw bytes keys, we can pass it as is, or its str representation.
    # Let's assume b64_derived_key in file_operations means "the key material, as a b64 string if it was derived,
    # or the raw key as string if it's a direct Fernet key".
    # The crypto_utils functions will handle it.
    definitions = load_extract_definitions(
        config_file=test_env['encrypted_definitions_file'], 
        b64_derived_key=test_env['key'].decode('utf-8') # Pass raw Fernet key as str
=======
def test_load_encrypted_definitions_from_fixture(test_env):
    # Ce test utilise le fichier chiffré (extract_definitions.json.enc)
    # et la clé préparés par la fixture test_env.
    
    definitions = load_extract_definitions(
        config_file=test_env['encrypted_definitions_file'],
        key=test_env['key']
>>>>>>> dc5c6a47
    )
    assert definitions is not None
    assert len(definitions) == 1
    assert definitions[0]["source_name"] == "Test Source 1"

def test_load_definitions_encrypted(test_env):
    key = test_env['crypto_service'].load_key(test_env['key_file']) # key is bytes
    definitions = load_extract_definitions(
        config_file=test_env['encrypted_definitions_file'],
        b64_derived_key=key.decode('utf-8') if isinstance(key, bytes) else key
    )
    assert definitions is not None
    assert len(definitions) == 1
    assert definitions[0]["source_name"] == "Test Source 1"

def test_load_definitions_no_file(test_env):
    non_existent_file = test_env['test_dir'] / "non_existent.json"
    if non_existent_file.exists(): non_existent_file.unlink()
    
    definitions = load_extract_definitions(config_file=non_existent_file, b64_derived_key=test_env['key'].decode('utf-8'))
    assert definitions is not None

def test_load_definitions_encrypted_no_key(test_env):
    definitions = load_extract_definitions(config_file=test_env['encrypted_definitions_file'], b64_derived_key=None)
    assert definitions is not None

def test_load_definitions_encrypted_wrong_key(test_env):
    wrong_key = test_env['crypto_service'].generate_key() # bytes
    
    with pytest.raises(InvalidToken):
        load_extract_definitions(
            config_file=test_env['encrypted_definitions_file'],
            b64_derived_key=wrong_key.decode('utf-8')
        )

@pytest.mark.skip("La fonction save_extract_definitions chiffre toujours ; ce test pour la sauvegarde non chiffrée est obsolète.")
def test_save_definitions_unencrypted(test_env):
    new_definitions_file = test_env['test_dir'] / "new_extract_definitions.json"
    definitions_obj = ExtractDefinitions.model_validate(test_env['sample_data'])
    
    save_extract_definitions(definitions_obj.to_dict_list(), config_file=new_definitions_file, b64_derived_key=test_env['key'].decode('utf-8'))
    assert new_definitions_file.exists()
    
    with open(new_definitions_file, 'r') as f:
        pass 
    # assert loaded_data["sources"][0]["source_name"] == "Test Source 1"

def test_save_definitions_encrypted(test_env):
    new_encrypted_file = test_env['test_dir'] / "new_extract_definitions.json.enc"
    definitions_obj = ExtractDefinitions.model_validate(test_env['sample_data'])
    
    new_key = test_env['crypto_service'].generate_key() # bytes

    save_extract_definitions(definitions_obj.to_dict_list(), config_file=new_encrypted_file, b64_derived_key=new_key.decode('utf-8'))
    assert new_encrypted_file.exists()
    
    with open(new_encrypted_file, 'rb') as f:
        encrypted_data_read = f.read()
    
    # CryptoService.decrypt_data expects bytes key
    decrypted_data_bytes = test_env['crypto_service'].decrypt_data(encrypted_data_read, new_key)
    assert decrypted_data_bytes is not None
    
    decompressed_data = gzip.decompress(decrypted_data_bytes)
    loaded_data = json.loads(decompressed_data.decode('utf-8'))
    assert loaded_data[0]["source_name"] == "Test Source 1"

def test_load_default_if_path_none(test_env):
    non_existent_default_path = test_env['test_dir'] / "non_existent_default.json"
    definitions = load_extract_definitions(config_file=non_existent_default_path, b64_derived_key=None)
    assert definitions is not None 
    assert isinstance(definitions, list) 
    if not definitions: 
        pass
    elif definitions: 
        assert 'source_name' in definitions[0]

def test_load_malformed_json(test_env):
    malformed_json_file = test_env['test_dir'] / "malformed.json"
    
    with open(malformed_json_file, 'w') as f:
        f.write("{'sources': [}") 

    with pytest.raises(json.JSONDecodeError):
         load_extract_definitions(config_file=malformed_json_file, b64_derived_key=None)

    malformed_encrypted_file = test_env['test_dir'] / "malformed_encrypted.json.enc"
    with open(malformed_encrypted_file, 'wb') as f:
        f.write(b"this is not encrypted data")

    with pytest.raises(InvalidToken):
        load_extract_definitions(config_file=malformed_encrypted_file, b64_derived_key=test_env['key'].decode('utf-8'))<|MERGE_RESOLUTION|>--- conflicted
+++ resolved
@@ -65,31 +65,15 @@
         "sample_data": sample_extract_data
     }
 
-<<<<<<< HEAD
-def test_load_definitions_unencrypted(test_env):
-    # Utilisons le fichier chiffré préparé par la fixture test_env
+def test_load_encrypted_definitions_from_fixture(test_env):
+    # Ce test utilise le fichier chiffré (extract_definitions.json.enc)
+    # et la clé préparés par la fixture test_env.
     # load_extract_definitions expects b64_derived_key as str
-    # test_env['key'] is raw bytes. If it's already a b64 encoded string representation of a derived key,
-    # then .decode() is appropriate. Given it's from Fernet.generate_key(), it's a raw Fernet key.
+    # test_env['key'] is raw bytes.
     # The functions in file_operations now use crypto_utils functions that handle raw bytes or b64 str.
-    # So, we should pass the key in a format that crypto_utils functions expect.
-    # If b64_derived_key is meant to be the b64 string of a *derived* key, this test setup is slightly off.
-    # However, since crypto_utils now handles raw bytes keys, we can pass it as is, or its str representation.
-    # Let's assume b64_derived_key in file_operations means "the key material, as a b64 string if it was derived,
-    # or the raw key as string if it's a direct Fernet key".
-    # The crypto_utils functions will handle it.
     definitions = load_extract_definitions(
         config_file=test_env['encrypted_definitions_file'], 
         b64_derived_key=test_env['key'].decode('utf-8') # Pass raw Fernet key as str
-=======
-def test_load_encrypted_definitions_from_fixture(test_env):
-    # Ce test utilise le fichier chiffré (extract_definitions.json.enc)
-    # et la clé préparés par la fixture test_env.
-    
-    definitions = load_extract_definitions(
-        config_file=test_env['encrypted_definitions_file'],
-        key=test_env['key']
->>>>>>> dc5c6a47
     )
     assert definitions is not None
     assert len(definitions) == 1
