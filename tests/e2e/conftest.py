import pytest
import subprocess
import time
import requests
from requests.exceptions import ConnectionError
import os
import sys
import logging
import socket
from typing import Generator
from pathlib import Path
from playwright.sync_api import expect

# Configuration du logger
logger = logging.getLogger(__name__)

<<<<<<< HEAD
def pytest_addoption(parser):
    """Ajoute des options de ligne de commande à Pytest."""
    parser.addoption("--backend-url", action="store", default=None, help="URL du backend à utiliser pour les tests")
    parser.addoption("--frontend-url", action="store", default=None, help="URL du frontend à utiliser pour les tests (optionnel)")
=======
# ============================================================================
# Webapp Service Fixture for E2E Tests
def pytest_addoption(parser):
   """Ajoute des options personnalisées à la ligne de commande pytest."""
   parser.addoption(
       "--backend-url", action="store", default=None, help="URL du backend à utiliser pour les tests"
   )
   parser.addoption(
       "--frontend-url", action="store", default=None, help="URL du frontend à utiliser pour les tests"
   )

@pytest.fixture(scope="session")
def backend_url(request):
   """Fixture pour obtenir l'URL du backend depuis la ligne de commande ou les variables d'env."""
   url = request.config.getoption("--backend-url")
   if not url:
       url = os.environ.get("BACKEND_URL", "http://127.0.0.1:8000") # Défaut si rien n'est fourni
   return url

@pytest.fixture(scope="session")
def frontend_url(request):
   """Fixture pour obtenir l'URL du frontend depuis la ligne de commande ou les variables d'env."""
   url = request.config.getoption("--frontend-url")
   if not url:
       url = os.environ.get("FRONTEND_URL", "http://localhost:3000") # Défaut si rien n'est fourni
   return url


# ============================================================================
>>>>>>> dc05afdf

def find_free_port():
    """Trouve et retourne un port TCP libre."""
    with socket.socket(socket.AF_INET, socket.SOCK_STREAM) as s:
        s.bind(("", 0))
        return s.getsockname()[1]

# ============================================================================
# Webapp Service Fixture for E2E Tests
# ============================================================================

@pytest.fixture(scope="session")
<<<<<<< HEAD
def webapp_service(request) -> Generator:
=======
def webapp_service(backend_url):
>>>>>>> dc05afdf
    """
    Fixture qui fournit simplement l'URL du backend.
    Le démarrage et l'arrêt du service sont gérés par l'orchestrateur externe.
    """
    logger.info(f"Service webapp utilisé (URL fournie par l'orchestrateur): {backend_url}")
    # On s'assure juste que le service est joignable avant de lancer les tests
    try:
<<<<<<< HEAD
        # S'assurer que le chemin des mocks n'est pas dans sys.path
        mocks_path = os.path.abspath(os.path.join(os.path.dirname(__file__), '../mocks'))
        if mocks_path in sys.path:
            sys.path.remove(mocks_path)

        import jpype
        import jpype.imports
        from argumentation_analysis.core.jvm_setup import initialize_jvm

        logger.info(f"[E2E Conftest] Vrai JPype (version {jpype.__version__}) importé.")
        
        # Le mock ne doit pas être utilisé lors de l'initialisation de la JVM
        use_mock = os.environ.get("USE_MOCK_CONFIG", "0") == "1"
        if not use_mock:
            # force_restart est crucial pour les tests E2E pour garantir un état propre
            initialize_jvm(force_restart=True)
            if not jpype.isJVMStarted():
                pytest.fail("[E2E Conftest] La JVM n'a pas pu démarrer après le nettoyage.")
        else:
            logger.warning("[E2E Conftest] Initialisation de la JVM sautée car USE_MOCK_CONFIG est activé.")

    except Exception as e:
        pytest.fail(f"[E2E Conftest] Échec critique de l'initialisation de JPype/JVM: {e}")

    # 2. Démarrer le serveur backend sur un port libre
    frontend_url_cli = request.config.getoption("--frontend-url")
    backend_url_cli = request.config.getoption("--backend-url")

    # Si l'orchestrateur fournit les URLs, on les utilise sans démarrer de serveur.
    # On privilégie l'URL du frontend pour les tests de navigation.
    if frontend_url_cli:
        logger.info(f"[E2E Fixture] Utilisation de l'URL frontend fournie par CLI: {frontend_url_cli}")
        os.environ["FRONTEND_URL"] = frontend_url_cli
        if backend_url_cli:
            os.environ["BACKEND_URL"] = backend_url_cli
        else: # Fallback si seul le frontend est donné
             os.environ["BACKEND_URL"] = frontend_url_cli

        yield frontend_url_cli
        return
    
    # Si seul le backend est fourni (e.g., test API uniquement)
    if backend_url_cli:
        logger.info(f"[E2E Fixture] Utilisation de l'URL backend fournie par CLI: {backend_url_cli}")
        os.environ["BACKEND_URL"] = backend_url_cli
        yield backend_url_cli
        return
        
    # Si aucune URL n'est fournie (exécution manuelle via pytest), démarrer un nouveau serveur
    host = "127.0.0.1"
    backend_port = find_free_port()
    base_url = f"http://{host}:{backend_port}"
    api_health_url = f"{base_url}/api/health" # Note: l'orchestrateur utilise /api/health

    # Mettre à jour la variable d'environnement pour que les tests API la trouvent.
    os.environ["BACKEND_URL"] = base_url

    # La commande lance maintenant l'application principale Starlette
    command = [
        sys.executable,
        "-m", "uvicorn",
        "interface_web.app:app",
        "--host", host,
        "--port", str(backend_port),
        "--log-level", "debug"
    ]

    print(f"\n[E2E Fixture] Starting Starlette webapp server on port {backend_port}...")

    # Use Popen to run the server in the background
    project_root = Path(__file__).parent.parent.parent
    log_dir = project_root / "logs"
    log_dir.mkdir(exist_ok=True)

    stdout_log_path = log_dir / f"backend_stdout_{backend_port}.log"
    stderr_log_path = log_dir / f"backend_stderr_{backend_port}.log"

    # Préparation de l'environnement pour le sous-processus
    env = os.environ.copy()
    env["PYTHONPATH"] = str(project_root) + os.pathsep + env.get("PYTHONPATH", "")

    with open(stdout_log_path, "wb") as stdout_log, open(stderr_log_path, "wb") as stderr_log:
        process = subprocess.Popen(
            command,
            stdout=stdout_log,
            stderr=stderr_log,
            cwd=str(project_root),
            env=env,
            creationflags=subprocess.CREATE_NEW_PROCESS_GROUP if sys.platform == "win32" else 0
        )

        # Wait for the backend to be ready by polling the health endpoint
        start_time = time.time()
        timeout = 90  # 90 seconds timeout for startup
        ready = False

        print(f"[E2E Fixture] Waiting for backend at {api_health_url}...")

        while time.time() - start_time < timeout:
            try:
                response = requests.get(api_health_url, timeout=2)
                if response.status_code == 200:
                    # Pour un test manuel, une réponse 200 de l'endpoint de santé suffit.
                    print(f"[E2E Fixture] Backend a répondu avec succès (status {response.status_code}). Prêt pour les tests.")
                    ready = True
                    break
            except (ConnectionError, requests.exceptions.RequestException) as e:
                # This is expected at the very beginning
                pass # Silently ignore and retry
            
            time.sleep(1)

        if not ready:
            process.terminate()
            try:
                process.wait(timeout=5)
            except subprocess.TimeoutExpired:
                process.kill()

            pytest.fail(f"Backend failed to start within {timeout} seconds. Check logs in {log_dir}")

        # At this point, the server is running. Yield control to the tests.
        yield base_url

        # Teardown: Stop the server after tests are done
        print("\n[E2E Fixture] Stopping backend server...")
        try:
            if os.name == 'nt':
                # On Windows, terminate the whole process group
                subprocess.call(['taskkill', '/F', '/T', '/PID', str(process.pid)])
            else:
                process.terminate()

            process.wait(timeout=10)
        except (subprocess.TimeoutExpired, ProcessLookupError):
            if process.poll() is None:
                print("[E2E Fixture] process.terminate() timed out, killing.")
                process.kill()
        finally:
            print("[E2E Fixture] Backend server stopped.")
=======
        response = requests.get(f"{backend_url}/api/health", timeout=10)
        response.raise_for_status()
    except (ConnectionError, requests.exceptions.HTTPError) as e:
        pytest.fail(f"Le service backend à l'adresse {backend_url} n'est pas joignable. Erreur: {e}")
    
    yield backend_url
    logger.info("Fin des tests, le service webapp reste actif (géré par l'orchestrateur).")
>>>>>>> dc05afdf
# ============================================================================
# Helper Classes
# ============================================================================

class PlaywrightHelpers:
    """
    Classe utilitaire pour simplifier les interactions communes avec Playwright
    dans les tests E2E.
    """
    def __init__(self, page):
        self.page = page

    def navigate_to_tab(self, tab_name: str):
        """
        Navigue vers un onglet spécifié en utilisant son data-testid.
        """
        tab_selector = f'[data-testid="{tab_name}-tab"]'
        tab = self.page.locator(tab_selector)
        expect(tab).to_be_enabled(timeout=15000)
        tab.click()<|MERGE_RESOLUTION|>--- conflicted
+++ resolved
@@ -14,12 +14,6 @@
 # Configuration du logger
 logger = logging.getLogger(__name__)
 
-<<<<<<< HEAD
-def pytest_addoption(parser):
-    """Ajoute des options de ligne de commande à Pytest."""
-    parser.addoption("--backend-url", action="store", default=None, help="URL du backend à utiliser pour les tests")
-    parser.addoption("--frontend-url", action="store", default=None, help="URL du frontend à utiliser pour les tests (optionnel)")
-=======
 # ============================================================================
 # Webapp Service Fixture for E2E Tests
 def pytest_addoption(parser):
@@ -49,7 +43,6 @@
 
 
 # ============================================================================
->>>>>>> dc05afdf
 
 def find_free_port():
     """Trouve et retourne un port TCP libre."""
@@ -62,11 +55,7 @@
 # ============================================================================
 
 @pytest.fixture(scope="session")
-<<<<<<< HEAD
-def webapp_service(request) -> Generator:
-=======
 def webapp_service(backend_url):
->>>>>>> dc05afdf
     """
     Fixture qui fournit simplement l'URL du backend.
     Le démarrage et l'arrêt du service sont gérés par l'orchestrateur externe.
@@ -74,148 +63,6 @@
     logger.info(f"Service webapp utilisé (URL fournie par l'orchestrateur): {backend_url}")
     # On s'assure juste que le service est joignable avant de lancer les tests
     try:
-<<<<<<< HEAD
-        # S'assurer que le chemin des mocks n'est pas dans sys.path
-        mocks_path = os.path.abspath(os.path.join(os.path.dirname(__file__), '../mocks'))
-        if mocks_path in sys.path:
-            sys.path.remove(mocks_path)
-
-        import jpype
-        import jpype.imports
-        from argumentation_analysis.core.jvm_setup import initialize_jvm
-
-        logger.info(f"[E2E Conftest] Vrai JPype (version {jpype.__version__}) importé.")
-        
-        # Le mock ne doit pas être utilisé lors de l'initialisation de la JVM
-        use_mock = os.environ.get("USE_MOCK_CONFIG", "0") == "1"
-        if not use_mock:
-            # force_restart est crucial pour les tests E2E pour garantir un état propre
-            initialize_jvm(force_restart=True)
-            if not jpype.isJVMStarted():
-                pytest.fail("[E2E Conftest] La JVM n'a pas pu démarrer après le nettoyage.")
-        else:
-            logger.warning("[E2E Conftest] Initialisation de la JVM sautée car USE_MOCK_CONFIG est activé.")
-
-    except Exception as e:
-        pytest.fail(f"[E2E Conftest] Échec critique de l'initialisation de JPype/JVM: {e}")
-
-    # 2. Démarrer le serveur backend sur un port libre
-    frontend_url_cli = request.config.getoption("--frontend-url")
-    backend_url_cli = request.config.getoption("--backend-url")
-
-    # Si l'orchestrateur fournit les URLs, on les utilise sans démarrer de serveur.
-    # On privilégie l'URL du frontend pour les tests de navigation.
-    if frontend_url_cli:
-        logger.info(f"[E2E Fixture] Utilisation de l'URL frontend fournie par CLI: {frontend_url_cli}")
-        os.environ["FRONTEND_URL"] = frontend_url_cli
-        if backend_url_cli:
-            os.environ["BACKEND_URL"] = backend_url_cli
-        else: # Fallback si seul le frontend est donné
-             os.environ["BACKEND_URL"] = frontend_url_cli
-
-        yield frontend_url_cli
-        return
-    
-    # Si seul le backend est fourni (e.g., test API uniquement)
-    if backend_url_cli:
-        logger.info(f"[E2E Fixture] Utilisation de l'URL backend fournie par CLI: {backend_url_cli}")
-        os.environ["BACKEND_URL"] = backend_url_cli
-        yield backend_url_cli
-        return
-        
-    # Si aucune URL n'est fournie (exécution manuelle via pytest), démarrer un nouveau serveur
-    host = "127.0.0.1"
-    backend_port = find_free_port()
-    base_url = f"http://{host}:{backend_port}"
-    api_health_url = f"{base_url}/api/health" # Note: l'orchestrateur utilise /api/health
-
-    # Mettre à jour la variable d'environnement pour que les tests API la trouvent.
-    os.environ["BACKEND_URL"] = base_url
-
-    # La commande lance maintenant l'application principale Starlette
-    command = [
-        sys.executable,
-        "-m", "uvicorn",
-        "interface_web.app:app",
-        "--host", host,
-        "--port", str(backend_port),
-        "--log-level", "debug"
-    ]
-
-    print(f"\n[E2E Fixture] Starting Starlette webapp server on port {backend_port}...")
-
-    # Use Popen to run the server in the background
-    project_root = Path(__file__).parent.parent.parent
-    log_dir = project_root / "logs"
-    log_dir.mkdir(exist_ok=True)
-
-    stdout_log_path = log_dir / f"backend_stdout_{backend_port}.log"
-    stderr_log_path = log_dir / f"backend_stderr_{backend_port}.log"
-
-    # Préparation de l'environnement pour le sous-processus
-    env = os.environ.copy()
-    env["PYTHONPATH"] = str(project_root) + os.pathsep + env.get("PYTHONPATH", "")
-
-    with open(stdout_log_path, "wb") as stdout_log, open(stderr_log_path, "wb") as stderr_log:
-        process = subprocess.Popen(
-            command,
-            stdout=stdout_log,
-            stderr=stderr_log,
-            cwd=str(project_root),
-            env=env,
-            creationflags=subprocess.CREATE_NEW_PROCESS_GROUP if sys.platform == "win32" else 0
-        )
-
-        # Wait for the backend to be ready by polling the health endpoint
-        start_time = time.time()
-        timeout = 90  # 90 seconds timeout for startup
-        ready = False
-
-        print(f"[E2E Fixture] Waiting for backend at {api_health_url}...")
-
-        while time.time() - start_time < timeout:
-            try:
-                response = requests.get(api_health_url, timeout=2)
-                if response.status_code == 200:
-                    # Pour un test manuel, une réponse 200 de l'endpoint de santé suffit.
-                    print(f"[E2E Fixture] Backend a répondu avec succès (status {response.status_code}). Prêt pour les tests.")
-                    ready = True
-                    break
-            except (ConnectionError, requests.exceptions.RequestException) as e:
-                # This is expected at the very beginning
-                pass # Silently ignore and retry
-            
-            time.sleep(1)
-
-        if not ready:
-            process.terminate()
-            try:
-                process.wait(timeout=5)
-            except subprocess.TimeoutExpired:
-                process.kill()
-
-            pytest.fail(f"Backend failed to start within {timeout} seconds. Check logs in {log_dir}")
-
-        # At this point, the server is running. Yield control to the tests.
-        yield base_url
-
-        # Teardown: Stop the server after tests are done
-        print("\n[E2E Fixture] Stopping backend server...")
-        try:
-            if os.name == 'nt':
-                # On Windows, terminate the whole process group
-                subprocess.call(['taskkill', '/F', '/T', '/PID', str(process.pid)])
-            else:
-                process.terminate()
-
-            process.wait(timeout=10)
-        except (subprocess.TimeoutExpired, ProcessLookupError):
-            if process.poll() is None:
-                print("[E2E Fixture] process.terminate() timed out, killing.")
-                process.kill()
-        finally:
-            print("[E2E Fixture] Backend server stopped.")
-=======
         response = requests.get(f"{backend_url}/api/health", timeout=10)
         response.raise_for_status()
     except (ConnectionError, requests.exceptions.HTTPError) as e:
@@ -223,7 +70,6 @@
     
     yield backend_url
     logger.info("Fin des tests, le service webapp reste actif (géré par l'orchestrateur).")
->>>>>>> dc05afdf
 # ============================================================================
 # Helper Classes
 # ============================================================================
