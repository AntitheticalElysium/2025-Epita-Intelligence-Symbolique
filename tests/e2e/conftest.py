import pytest
import subprocess
import time
import requests
from requests.exceptions import ConnectionError
import os
import sys
import logging
import socket
from typing import Generator
from pathlib import Path
from playwright.sync_api import expect

# Configuration du logger
logger = logging.getLogger(__name__)




# ============================================================================
# Webapp Service Fixture for E2E Tests
# ============================================================================

<<<<<<< HEAD
@pytest.fixture(scope="session")
def webapp_service() -> Generator:
=======
def find_free_port():
    """Trouve et retourne un port TCP libre."""
    with socket.socket(socket.AF_INET, socket.SOCK_STREAM) as s:
        s.bind(("", 0))
        return s.getsockname()[1]

@pytest.fixture(scope="function")
def webapp_service(request) -> Generator:
>>>>>>> 587013ab
    """
    Fixture de session qui démarre et arrête le serveur web Uvicorn.
    Utilise un port libre et s'assure que l'environnement est propagé.
    """
    # 1. Démarrer le serveur backend sur un port libre
    host = "127.0.0.1"
    backend_port = find_free_port()
    base_url = f"http://{host}:{backend_port}"
    api_health_url = f"{base_url}/api/status"
    
<<<<<<< HEAD
    try:
        # S'assurer que le chemin des mocks n'est pas dans sys.path
        mocks_path = os.path.abspath(os.path.join(os.path.dirname(__file__), '../mocks'))
        if mocks_path in sys.path:
            sys.path.remove(mocks_path)
            
        import jpype
        import jpype.imports
        from argumentation_analysis.core.jvm_setup import initialize_jvm
        
        logger.info(f"[E2E Conftest] Vrai JPype (version {jpype.__version__}) importé.")
        initialize_jvm(force_restart=True)
        if not jpype.isJVMStarted():
            pytest.fail("[E2E Conftest] La JVM n'a pas pu démarrer après le nettoyage.")

    except Exception as e:
        pytest.fail(f"[E2E Conftest] Échec critique de l'initialisation de JPype/JVM: {e}")

    # 2. Démarrer le serveur backend
    backend_port = 5004
    # L'URL de santé pointe maintenant vers la route /status de l'application Flask
    api_health_url = f"http://127.0.0.1:{backend_port}/status"
=======
    # Mettre à jour la variable d'environnement pour que les tests API la trouvent.
    # C'est la seule variable nécessaire car les tests UI utiliseront
    # l'URL injectée directement depuis cette fixture.
    os.environ["BACKEND_URL"] = base_url
>>>>>>> 587013ab
    
    # La commande lance maintenant l'application principale Starlette (interface_web/app.py)
    # via Uvicorn.
    # Cela permet à 'environment_manager.py' de la traiter comme une commande Python directe,
    # ce qui est plus robuste car cela évite une couche de 'conda run'.
    command = [
        sys.executable,
        "-m", "uvicorn",
        "interface_web.app:app",
        "--host", host,
        "--port", str(backend_port),
        "--log-level", "debug"
    ]
    
    print(f"\n[E2E Fixture] Starting Starlette webapp server on port {backend_port}...")
    
    # Use Popen to run the server in the background
    project_root = Path(__file__).parent.parent.parent
    log_dir = project_root / "logs"
    log_dir.mkdir(exist_ok=True)
    
    stdout_log_path = log_dir / f"backend_stdout_{backend_port}.log"
    stderr_log_path = log_dir / f"backend_stderr_{backend_port}.log"

    # Préparation de l'environnement pour le sous-processus
    # On copie l'environnement actuel pour y inclure JAVA_HOME etc.
    env = os.environ.copy()
    env["PYTHONPATH"] = str(project_root) + os.pathsep + env.get("PYTHONPATH", "")

    with open(stdout_log_path, "wb") as stdout_log, open(stderr_log_path, "wb") as stderr_log:
        process = subprocess.Popen(
            command,
            stdout=stdout_log,
            stderr=stderr_log,
            cwd=str(project_root),
            env=env,
            creationflags=subprocess.CREATE_NEW_PROCESS_GROUP if sys.platform == "win32" else 0
        )
        
        # Wait for the backend to be ready by polling the health endpoint
        start_time = time.time()
        timeout = 90  # 90 seconds timeout for startup
        ready = False
        
        print(f"[E2E Fixture] Waiting for backend at {api_health_url}...")
        
        while time.time() - start_time < timeout:
            try:
                response = requests.get(api_health_url, timeout=2)
                if response.status_code == 200:
                    status_data = response.json()
                    current_status = status_data.get('status')
                    
                    if current_status == 'operational':
                        print(f"[E2E Fixture] Starlette webapp is ready! Status: 'operational'. (took {time.time() - start_time:.2f}s)")
                        ready = True
                        break
                    elif current_status == 'initializing':
                        print(f"[E2E Fixture] Backend is initializing... (NLP models loading). Waiting. (elapsed {time.time() - start_time:.2f}s)")
                        # Continue waiting, do not break
                    else:
                        print(f"[E2E Fixture] Backend reported an unexpected status: '{current_status}'. Failing early.")
                        break # Exit loop to fail
            except (ConnectionError, requests.exceptions.RequestException) as e:
                # This is expected at the very beginning
                pass # Silently ignore and retry
            
            time.sleep(1)
                
        if not ready:
            process.terminate()
            try:
                process.wait(timeout=5)
            except subprocess.TimeoutExpired:
                process.kill()
            
            pytest.fail(f"Backend failed to start within {timeout} seconds. Check logs in {log_dir}")

        # At this point, the server is running. Yield control to the tests.
        yield base_url
        
        # Teardown: Stop the server after tests are done
        print("\n[E2E Fixture] Stopping backend server...")
        try:
            if os.name == 'nt':
                # On Windows, terminate the whole process group
                subprocess.call(['taskkill', '/F', '/T', '/PID', str(process.pid)])
            else:
                process.terminate()

            process.wait(timeout=10)
        except (subprocess.TimeoutExpired, ProcessLookupError):
            if process.poll() is None:
                print("[E2E Fixture] process.terminate() timed out, killing.")
                process.kill()
        finally:
            print("[E2E Fixture] Backend server stopped.")
# ============================================================================
# Helper Classes
# ============================================================================

class PlaywrightHelpers:
    """
    Classe utilitaire pour simplifier les interactions communes avec Playwright
    dans les tests E2E.
    """
    def __init__(self, page):
        self.page = page

    def navigate_to_tab(self, tab_name: str):
        """
        Navigue vers un onglet spécifié en utilisant son data-testid.
        """
        tab_selector = f'[data-testid="{tab_name}-tab"]'
        tab = self.page.locator(tab_selector)
        expect(tab).to_be_enabled(timeout=15000)
        tab.click()<|MERGE_RESOLUTION|>--- conflicted
+++ resolved
@@ -14,48 +14,36 @@
 # Configuration du logger
 logger = logging.getLogger(__name__)
 
-
-
-
-# ============================================================================
-# Webapp Service Fixture for E2E Tests
-# ============================================================================
-
-<<<<<<< HEAD
-@pytest.fixture(scope="session")
-def webapp_service() -> Generator:
-=======
 def find_free_port():
     """Trouve et retourne un port TCP libre."""
     with socket.socket(socket.AF_INET, socket.SOCK_STREAM) as s:
         s.bind(("", 0))
         return s.getsockname()[1]
 
-@pytest.fixture(scope="function")
-def webapp_service(request) -> Generator:
->>>>>>> 587013ab
+# ============================================================================
+# Webapp Service Fixture for E2E Tests
+# ============================================================================
+
+@pytest.fixture(scope="session")
+def webapp_service() -> Generator:
     """
     Fixture de session qui démarre et arrête le serveur web Uvicorn.
-    Utilise un port libre et s'assure que l'environnement est propagé.
+    S'assure que la JVM est réinitialisée, utilise un port libre et s'assure
+    que l'environnement est propagé.
     """
-    # 1. Démarrer le serveur backend sur un port libre
-    host = "127.0.0.1"
-    backend_port = find_free_port()
-    base_url = f"http://{host}:{backend_port}"
-    api_health_url = f"{base_url}/api/status"
-    
-<<<<<<< HEAD
+    # 1. S'assurer d'un environnement JVM propre avant de faire quoi que ce soit
     try:
         # S'assurer que le chemin des mocks n'est pas dans sys.path
         mocks_path = os.path.abspath(os.path.join(os.path.dirname(__file__), '../mocks'))
         if mocks_path in sys.path:
             sys.path.remove(mocks_path)
-            
+
         import jpype
         import jpype.imports
         from argumentation_analysis.core.jvm_setup import initialize_jvm
-        
+
         logger.info(f"[E2E Conftest] Vrai JPype (version {jpype.__version__}) importé.")
+        # force_restart est crucial pour les tests E2E pour garantir un état propre
         initialize_jvm(force_restart=True)
         if not jpype.isJVMStarted():
             pytest.fail("[E2E Conftest] La JVM n'a pas pu démarrer après le nettoyage.")
@@ -63,21 +51,16 @@
     except Exception as e:
         pytest.fail(f"[E2E Conftest] Échec critique de l'initialisation de JPype/JVM: {e}")
 
-    # 2. Démarrer le serveur backend
-    backend_port = 5004
-    # L'URL de santé pointe maintenant vers la route /status de l'application Flask
-    api_health_url = f"http://127.0.0.1:{backend_port}/status"
-=======
+    # 2. Démarrer le serveur backend sur un port libre
+    host = "127.0.0.1"
+    backend_port = find_free_port()
+    base_url = f"http://{host}:{backend_port}"
+    api_health_url = f"{base_url}/api/status" # Note: app.py définit le préfixe /api
+
     # Mettre à jour la variable d'environnement pour que les tests API la trouvent.
-    # C'est la seule variable nécessaire car les tests UI utiliseront
-    # l'URL injectée directement depuis cette fixture.
     os.environ["BACKEND_URL"] = base_url
->>>>>>> 587013ab
-    
-    # La commande lance maintenant l'application principale Starlette (interface_web/app.py)
-    # via Uvicorn.
-    # Cela permet à 'environment_manager.py' de la traiter comme une commande Python directe,
-    # ce qui est plus robuste car cela évite une couche de 'conda run'.
+
+    # La commande lance maintenant l'application principale Starlette
     command = [
         sys.executable,
         "-m", "uvicorn",
@@ -86,19 +69,18 @@
         "--port", str(backend_port),
         "--log-level", "debug"
     ]
-    
+
     print(f"\n[E2E Fixture] Starting Starlette webapp server on port {backend_port}...")
-    
+
     # Use Popen to run the server in the background
     project_root = Path(__file__).parent.parent.parent
     log_dir = project_root / "logs"
     log_dir.mkdir(exist_ok=True)
-    
+
     stdout_log_path = log_dir / f"backend_stdout_{backend_port}.log"
     stderr_log_path = log_dir / f"backend_stderr_{backend_port}.log"
 
     # Préparation de l'environnement pour le sous-processus
-    # On copie l'environnement actuel pour y inclure JAVA_HOME etc.
     env = os.environ.copy()
     env["PYTHONPATH"] = str(project_root) + os.pathsep + env.get("PYTHONPATH", "")
 
@@ -111,21 +93,21 @@
             env=env,
             creationflags=subprocess.CREATE_NEW_PROCESS_GROUP if sys.platform == "win32" else 0
         )
-        
+
         # Wait for the backend to be ready by polling the health endpoint
         start_time = time.time()
         timeout = 90  # 90 seconds timeout for startup
         ready = False
-        
+
         print(f"[E2E Fixture] Waiting for backend at {api_health_url}...")
-        
+
         while time.time() - start_time < timeout:
             try:
                 response = requests.get(api_health_url, timeout=2)
                 if response.status_code == 200:
                     status_data = response.json()
                     current_status = status_data.get('status')
-                    
+
                     if current_status == 'operational':
                         print(f"[E2E Fixture] Starlette webapp is ready! Status: 'operational'. (took {time.time() - start_time:.2f}s)")
                         ready = True
@@ -139,21 +121,21 @@
             except (ConnectionError, requests.exceptions.RequestException) as e:
                 # This is expected at the very beginning
                 pass # Silently ignore and retry
-            
+
             time.sleep(1)
-                
+
         if not ready:
             process.terminate()
             try:
                 process.wait(timeout=5)
             except subprocess.TimeoutExpired:
                 process.kill()
-            
+
             pytest.fail(f"Backend failed to start within {timeout} seconds. Check logs in {log_dir}")
 
         # At this point, the server is running. Yield control to the tests.
         yield base_url
-        
+
         # Teardown: Stop the server after tests are done
         print("\n[E2E Fixture] Stopping backend server...")
         try:
