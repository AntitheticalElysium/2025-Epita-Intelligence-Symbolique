--- conflicted
+++ resolved
@@ -1,35 +1,25 @@
 import re
 from playwright.sync_api import Page, expect
-
 import pytest
 
 @pytest.mark.playwright
-<<<<<<< HEAD
 @pytest.mark.asyncio
-async def test_successful_simple_argument_analysis(page: Page, webapp_service: object):
-=======
-def test_successful_simple_argument_analysis(page: Page, frontend_url: str):
->>>>>>> dc05afdf
+async def test_successful_simple_argument_analysis(page: Page, frontend_url: str):
     """
     Scenario 1.1: Successful analysis of a simple argument (Happy Path)
-    This test targets the React application on port 3000.
+    This test targets the React application.
     """
     # Navigate to the React app
-<<<<<<< HEAD
-    page.goto(webapp_service["frontend_url"])
-=======
-    page.goto(frontend_url)
->>>>>>> dc05afdf
+    await page.goto(frontend_url)
 
     # Wait for the API to be connected
     expect(page.locator(".api-status.connected")).to_be_visible(timeout=30000)
 
     # Navigate to the "Analyse" tab using the robust data-testid selector
-    page.locator('[data-testid="analyzer-tab"]').click()
+    await page.locator('[data-testid="analyzer-tab"]').click()
 
     # Use the selectors identified in the architecture analysis
     argument_input = page.locator("#argument-text")
-    # The submit button is inside the form with class 'analyzer-form'
     submit_button = page.locator("form.analyzer-form button[type=\"submit\"]")
     results_container = page.locator(".analysis-results")
     loading_spinner = page.locator(".loading-spinner")
@@ -38,84 +28,68 @@
     argument_text = "Tous les hommes sont mortels. Socrate est un homme. Donc Socrate est mortel."
 
     # Wait for the input to be visible and then fill it
-    expect(argument_input).to_be_visible()
-    argument_input.fill(argument_text)
+    await expect(argument_input).to_be_visible()
+    await argument_input.fill(argument_text)
     
     # Click the submit button
-    submit_button.click()
+    await submit_button.click()
 
     # Wait for the loading spinner to disappear
-    expect(loading_spinner).not_to_be_visible(timeout=20000)
+    await expect(loading_spinner).not_to_be_visible(timeout=20000)
 
     # Wait for the results to be displayed and check for content
-    expect(results_container).to_be_visible()
-    expect(results_container).to_contain_text("Structure argumentative")
+    await expect(results_container).to_be_visible()
+    await expect(results_container).to_contain_text("Structure argumentative")
 
 
 @pytest.mark.playwright
-<<<<<<< HEAD
 @pytest.mark.asyncio
-async def test_empty_argument_submission_displays_error(page: Page, webapp_service: object):
-=======
-def test_empty_argument_submission_displays_error(page: Page, frontend_url: str):
->>>>>>> dc05afdf
+async def test_empty_argument_submission_displays_error(page: Page, frontend_url: str):
     """
     Scenario 1.2: Empty submission (Error Path)
     Checks if an error message is displayed when submitting an empty argument.
     """
     # Navigate to the React app
-<<<<<<< HEAD
-    page.goto(webapp_service["frontend_url"])
-=======
-    page.goto(frontend_url)
->>>>>>> dc05afdf
+    await page.goto(frontend_url)
 
     # Wait for the API to be connected
     expect(page.locator(".api-status.connected")).to_be_visible(timeout=30000)
 
     # Navigate to the "Analyse" tab using the robust data-testid selector
-    page.locator('[data-testid="analyzer-tab"]').click()
+    await page.locator('[data-testid="analyzer-tab"]').click()
 
     # Locate the submit button and the argument input
     submit_button = page.locator("form.analyzer-form button[type=\"submit\"]")
     argument_input = page.locator("#argument-text")
     
     # Ensure the input is empty
-    expect(argument_input).to_have_value("")
+    await expect(argument_input).to_have_value("")
 
     # The submit button should be disabled when the input is empty
-    expect(submit_button).to_be_disabled()
+    await expect(submit_button).to_be_disabled()
 
     # Let's also verify that if we type something and then erase it, the button becomes enabled and then disabled again.
-    argument_input.fill("test")
-    expect(submit_button).to_be_enabled()
-    argument_input.fill("")
-    expect(submit_button).to_be_disabled()
+    await argument_input.fill("test")
+    await expect(submit_button).to_be_enabled()
+    await argument_input.fill("")
+    await expect(submit_button).to_be_disabled()
 
 
 @pytest.mark.playwright
-<<<<<<< HEAD
 @pytest.mark.asyncio
-async def test_reset_button_clears_input_and_results(page: Page, webapp_service: object):
-=======
-def test_reset_button_clears_input_and_results(page: Page, frontend_url: str):
->>>>>>> dc05afdf
+async def test_reset_button_clears_input_and_results(page: Page, frontend_url: str):
     """
     Scenario 1.3: Reset functionality
     Ensures the reset button clears the input field and the analysis results.
     """
     # Navigate to the React app
-<<<<<<< HEAD
-    page.goto(webapp_service["frontend_url"])
-=======
-    page.goto(frontend_url)
->>>>>>> dc05afdf
+    await page.goto(frontend_url)
 
     # Wait for the API to be connected
     expect(page.locator(".api-status.connected")).to_be_visible(timeout=30000)
 
     # Navigate to the "Analyse" tab using the robust data-testid selector
-    page.locator('[data-testid="analyzer-tab"]').click()
+    await page.locator('[data-testid="analyzer-tab"]').click()
 
     # --- Perform an analysis first ---
     argument_input = page.locator("#argument-text")
@@ -125,23 +99,23 @@
     
     argument_text = "Ceci est un test pour la réinitialisation."
     
-    argument_input.fill(argument_text)
-    submit_button.click()
+    await argument_input.fill(argument_text)
+    await submit_button.click()
     
     # Wait for results to be visible
-    expect(loading_spinner).not_to_be_visible(timeout=20000)
-    expect(results_container).to_be_visible()
-    expect(results_container).to_contain_text("Résultats de l'analyse")
-    expect(argument_input).to_have_value(argument_text)
+    await expect(loading_spinner).not_to_be_visible(timeout=20000)
+    await expect(results_container).to_be_visible()
+    await expect(results_container).to_contain_text("Résultats de l'analyse")
+    await expect(argument_input).to_have_value(argument_text)
 
     # --- Now, test the reset button ---
     # The selector for the reset button is based on its text content.
     reset_button = page.locator("button", has_text="🗑️ Effacer tout")
-    reset_button.click()
+    await reset_button.click()
 
     # --- Verify that everything is cleared ---
     # Input field should be empty
-    expect(argument_input).to_have_value("")
+    await expect(argument_input).to_have_value("")
     
     # Results container should not be visible anymore
-    expect(results_container).not_to_be_visible()+    await expect(results_container).not_to_be_visible()