--- conflicted
+++ resolved
@@ -127,13 +127,8 @@
         """Teste l'initialisation du registre d'agents."""
         registry = operational_components["registry"]
         assert registry is not None
-<<<<<<< HEAD
-        # Laisser le temps aux agents de s'initialiser
-        await asyncio.sleep(0.5)
-=======
         # L'initialisation est maintenant garantie par la fixture `operational_components`.
         # Aucun sleep ou wait n'est nécessaire ici.
->>>>>>> cc590d4d
         assert "extract" in registry.agents, f"Agents found: {list(registry.agents.keys())}"
         assert "informal" in registry.agents
         assert "pl" in registry.agents
@@ -146,10 +141,6 @@
         tactical_state = operational_components["tactical_state"]
         mock_process_task = operational_components["mocks"]["extract"]
 
-<<<<<<< HEAD
-        mock_result = {"id": "res-extract-1", "status": "completed", "outputs": {"extracted_segments": "segments extraits"}}
-        async def side_effect(*args, **kwargs): return mock_result
-=======
         async def side_effect(*args, **kwargs):
             op_task = args[0]
             return {
@@ -159,29 +150,17 @@
                 "outputs": {"extracted_segments": "segments extraits"},
                 "metrics": {}
             }
->>>>>>> cc590d4d
         mock_process_task.side_effect = side_effect
 
         tactical_task = {"id": "task-extract-1", "required_capabilities": ["text_extraction"]}
         tactical_state.add_task(tactical_task)
 
-<<<<<<< HEAD
-        processing_task = asyncio.create_task(manager.process_tactical_task(tactical_task))
-        await asyncio.sleep(0.1)
-
-        mock_process_task.assert_called_once()
-        final_result = await processing_task
-
-        assert final_result["completion_status"] == "completed"
-        assert "segments extraits" in json.loads(Path(final_result["results_path"]).read_text())["outputs"]
-=======
         final_result = await manager.process_tactical_task(tactical_task)
         mock_process_task.assert_called_once()
 
         assert final_result["completion_status"] == "completed"
         saved_output = json.loads(Path(final_result["results_path"]).read_text(encoding='utf-8'))
         assert saved_output["outputs"]["extracted_segments"] == "segments extraits"
->>>>>>> cc590d4d
     
     
     @pytest.mark.asyncio
@@ -191,10 +170,6 @@
         tactical_state = operational_components["tactical_state"]
         mock_process_task = operational_components["mocks"]["informal"]
 
-<<<<<<< HEAD
-        mock_result = {"id": "res-informal-1", "status": "completed", "outputs": {"identified_arguments": "args identifiés"}}
-        async def side_effect(*args, **kwargs): return mock_result
-=======
         async def side_effect(*args, **kwargs):
             op_task = args[0]
             return {
@@ -204,29 +179,17 @@
                 "outputs": {"identified_arguments": "args identifiés"},
                 "metrics": {}
             }
->>>>>>> cc590d4d
         mock_process_task.side_effect = side_effect
         
         tactical_task = {"id": "task-informal-1", "required_capabilities": ["fallacy_detection"]}
         tactical_state.add_task(tactical_task)
 
-<<<<<<< HEAD
-        processing_task = asyncio.create_task(manager.process_tactical_task(tactical_task))
-        await asyncio.sleep(0.5) # Augmentation du délai
-
-        mock_process_task.assert_called_once()
-        final_result = await processing_task
-
-        assert final_result["completion_status"] == "completed"
-        assert "args identifiés" in json.loads(Path(final_result["results_path"]).read_text())["outputs"]
-=======
         final_result = await manager.process_tactical_task(tactical_task)
         mock_process_task.assert_called_once()
 
         assert final_result["completion_status"] == "completed"
         saved_output = json.loads(Path(final_result["results_path"]).read_text(encoding='utf-8'))
         assert saved_output["outputs"]["identified_arguments"] == "args identifiés"
->>>>>>> cc590d4d
     
     
     @pytest.mark.asyncio
@@ -235,11 +198,6 @@
         manager = operational_components["manager"]
         tactical_state = operational_components["tactical_state"]
         mock_process_task = operational_components["mocks"]["pl"]
-
-<<<<<<< HEAD
-        mock_result = {"id": "res-pl-1", "status": "completed", "outputs": {"formal_analyses": "analyses formelles"}}
-        async def side_effect(*args, **kwargs): return mock_result
-=======
         async def side_effect(*args, **kwargs):
             op_task = args[0]
             return {
@@ -249,69 +207,41 @@
                 "outputs": {"formal_analyses": "analyses formelles"},
                 "metrics": {}
             }
->>>>>>> cc590d4d
         mock_process_task.side_effect = side_effect
 
         tactical_task = {"id": "task-pl-1", "required_capabilities": ["formal_logic"]}
         tactical_state.add_task(tactical_task)
 
-<<<<<<< HEAD
-        processing_task = asyncio.create_task(manager.process_tactical_task(tactical_task))
-        await asyncio.sleep(0.5) # Augmentation du délai
-
-        mock_process_task.assert_called_once()
-        final_result = await processing_task
-
-        assert final_result["completion_status"] == "completed"
-        assert "analyses formelles" in json.loads(Path(final_result["results_path"]).read_text())["outputs"]
-=======
         final_result = await manager.process_tactical_task(tactical_task)
         mock_process_task.assert_called_once()
 
         assert final_result["completion_status"] == "completed"
         saved_output = json.loads(Path(final_result["results_path"]).read_text(encoding='utf-8'))
         assert saved_output["outputs"]["formal_analyses"] == "analyses formelles"
->>>>>>> cc590d4d
     
     @pytest.mark.asyncio
     async def test_agent_selection(self, operational_components):
         """Teste la sélection de l'agent approprié pour une tâche."""
         registry = operational_components["registry"]
-<<<<<<< HEAD
-        await asyncio.sleep(0.1) # Laisser le temps à l'initialisation asynchrone
-=======
         # L'attente est maintenant dans la fixture
->>>>>>> cc590d4d
 
         # Tâche nécessitant l'extraction de texte
         task_extract = {"required_capabilities": ["text_extraction"]}
         agent_extract = await registry.select_agent_for_task(task_extract)
         assert agent_extract is not None
-<<<<<<< HEAD
-        assert agent_extract.name == "extract"
-=======
         assert agent_extract.name == "ExtractAgent"
->>>>>>> cc590d4d
 
         # Tâche nécessitant la détection de sophismes
         task_informal = {"required_capabilities": ["fallacy_detection"]}
         agent_informal = await registry.select_agent_for_task(task_informal)
         assert agent_informal is not None
-<<<<<<< HEAD
-        assert agent_informal.name == "informal"
-=======
         assert agent_informal.name == "InformalAgent"
->>>>>>> cc590d4d
 
         # Tâche nécessitant la logique formelle
         task_pl = {"required_capabilities": ["formal_logic"]}
         agent_pl = await registry.select_agent_for_task(task_pl)
         assert agent_pl is not None
-<<<<<<< HEAD
-        assert agent_pl.name == "pl"
-=======
         assert agent_pl.name == "PlAgent"
->>>>>>> cc590d4d
     
     @pytest.mark.asyncio
     async def test_operational_state_management(self): # Ne dépend pas de la fixture operational_components
@@ -377,10 +307,6 @@
         tactical_state = operational_components["tactical_state"]
         mock_extract_process = operational_components["mocks"]["extract"]
 
-<<<<<<< HEAD
-        mock_result = {"id": "res-e2e-1", "status": "completed", "outputs": {"e2e_segments": "segments e2e"}, "metrics": {"execution_time": 1.5}}
-        async def side_effect(*args, **kwargs): return mock_result
-=======
         async def side_effect(*args, **kwargs):
             op_task = args[0]
             return {
@@ -390,26 +316,11 @@
                 "outputs": {"e2e_segments": "segments e2e"},
                 "metrics": {"execution_time": 1.5}
             }
->>>>>>> cc590d4d
         mock_extract_process.side_effect = side_effect
 
         tactical_task = {"id": "task-e2e-1", "required_capabilities": ["text_extraction"]}
         tactical_state.add_task(tactical_task)
 
-<<<<<<< HEAD
-        await asyncio.sleep(0.1) # Laisser le temps aux agents de s'initialiser
-
-        processing_task = asyncio.create_task(manager.process_tactical_task(tactical_task))
-        await asyncio.sleep(0.5) # Augmentation du délai
-
-        mock_extract_process.assert_called_once()
-        final_result = await processing_task
-        
-        assert final_result["completion_status"] == "completed"
-        saved_output = json.loads(Path(final_result["results_path"]).read_text())
-        assert "segments e2e" in saved_output["outputs"]
-        assert final_result["execution_metrics"]["processing_time"] == 1.5
-=======
         # L'attente est désormais gérée par la fixture, plus besoin ici.
         final_result = await manager.process_tactical_task(tactical_task)
         
@@ -418,5 +329,4 @@
         assert final_result["completion_status"] == "completed"
         saved_output = json.loads(Path(final_result["results_path"]).read_text(encoding='utf-8'))
         assert saved_output["outputs"]["e2e_segments"] == "segments e2e"
-        assert saved_output["execution_metrics"]["processing_time"] == 1.5
->>>>>>> cc590d4d
+        assert saved_output["execution_metrics"]["processing_time"] == 1.5