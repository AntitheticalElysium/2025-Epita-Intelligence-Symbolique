--- conflicted
+++ resolved
@@ -20,7 +20,7 @@
 import uuid
 import logging
 from unittest.mock import MagicMock
-
+import random
 import pytest
 
 from argumentation_analysis.core.communication.message import (
@@ -793,12 +793,7 @@
     
     logger.info("Async test environment teardown complete")
     
-<<<<<<< HEAD
 @pytest.mark.skip(reason="Désactivation temporaire pour débloquer la suite de tests.")
-@pytest.mark.skip(reason="Désactivation temporaire pour débloquer la suite de tests.")
-=======
-@pytest.mark.skip(reason="Ce test est instable et bloque l'exécution des autres tests.")
->>>>>>> 02f672ba
 @pytest.mark.asyncio
 async def test_async_request_response(async_test_environment):
     """Test de la communication asynchrone par requête-réponse (version simplifiée)."""
