--- conflicted
+++ resolved
@@ -42,10 +42,7 @@
 async def test_start_success(mock_popen, manager):
     """Tests a successful start call, mocking the internal _wait_for_backend."""
     # `_wait_for_backend` retourne maintenant un simple booléen.
-<<<<<<< HEAD
-=======
     # Correction: La méthode mockée est synchrone, utilisation de MagicMock
->>>>>>> 35191dad
     manager._get_conda_env_python_executable = MagicMock(return_value="/fake/python") # Isoler du système
     manager._wait_for_backend = AsyncMock(return_value=True)
     manager._is_port_occupied = AsyncMock(return_value=False)
