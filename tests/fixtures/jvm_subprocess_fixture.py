--- conflicted
+++ resolved
@@ -1,68 +1,3 @@
-<<<<<<< HEAD
-import pytest
-import subprocess
-import sys
-import os
-from pathlib import Path
-
-@pytest.fixture(scope="function")
-def run_in_jvm_subprocess():
-    """
-    Fixture qui fournit une fonction pour exécuter un script de test Python
-    dans un sous-processus isolé. Cela garantit que chaque test utilisant la JVM
-    obtient un environnement propre, évitant les conflits de DLL et les crashs.
-    """
-    def runner(script_path: Path, *args):
-        """
-        Exécute le script de test donné dans un sous-processus en utilisant
-        le même interpréteur Python et en passant par le wrapper d'environnement.
-        """
-        if not script_path.exists():
-            raise FileNotFoundError(f"Le script de test à exécuter n'a pas été trouvé : {script_path}")
-
-        # Construit la commande à passer au script d'activation.
-        command_to_run = [
-            sys.executable,          # Le chemin vers python.exe de l'env actuel
-            str(script_path.resolve()),  # Le script de test
-            *args                    # Arguments supplémentaires pour le script
-        ]
-        
-        # On utilise le wrapper d'environnement, comme on le ferait manuellement.
-        # C'est la manière la plus robuste de s'assurer que l'env est correct.
-        wrapper_command = [
-            "powershell",
-            "-File",
-            ".\\activate_project_env.ps1",
-            "-CommandToRun",
-            " ".join(f'"{part}"' for part in command_to_run) # Reassemble la commande en une seule chaine
-        ]
-
-        print(f"Exécution du sous-processus JVM via : {' '.join(wrapper_command)}")
-        
-        # On exécute le processus. `check=True` lèvera une exception si le
-        # sous-processus retourne un code d'erreur.
-        result = subprocess.run(
-            wrapper_command,
-            capture_output=True,
-            text=True,
-            encoding='utf-8',
-            check=False # On met à False pour pouvoir afficher les logs même si ça plante
-        )
-        
-        # Afficher la sortie pour le débogage, surtout en cas d'échec
-        print("\n--- STDOUT du sous-processus ---")
-        print(result.stdout)
-        print("--- STDERR du sous-processus ---")
-        print(result.stderr)
-        print("--- Fin du sous-processus ---")
-
-        # Vérifier manuellement le code de sortie
-        if result.returncode != 0:
-            pytest.fail(f"Le sous-processus de test JVM a échoué avec le code {result.returncode}.", pytrace=False)
-            
-        return result
-
-=======
 import pytest
 import subprocess
 import sys
@@ -127,5 +62,4 @@
             
         return result
 
->>>>>>> b14ac385
     return runner