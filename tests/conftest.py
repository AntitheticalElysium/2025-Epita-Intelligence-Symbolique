--- conflicted
+++ resolved
@@ -1,76 +1,51 @@
 import pytest
 import jpype
 import logging
-<<<<<<< HEAD
-import jpype
-from argumentation_analysis.core import jvm_setup
+import os
+import threading
+import time
+from argumentation_analysis.agents.core.logic.tweety_initializer import TweetyInitializer
 
-# Variable globale pour s'assurer que le shutdown n'est appelé qu'une fois.
-_jvm_shutting_down = False
+logger = logging.getLogger(__name__)
 
-def pytest_sessionstart(session):
+@pytest.fixture(scope="session", autouse=True)
+def jvm_session():
     """
-    Hook exécuté au tout début de la session de test.
-    Idéal pour les initialisations globales comme la JVM, qui doivent avoir lieu
-    avant toute collecte de tests ou exécution de fixtures.
+    Manages the JPype JVM lifecycle for the entire test session.
+    Starts the JVM before any tests run and shuts it down after all tests are complete.
     """
-    start_logger = logging.getLogger("conftest.sessionstart")
-    start_logger.info("--- DÉMARRAGE DE LA SESSION PYTEST ---")
-    
-    # --- PATCH DE DÉCHARGEMENT FORCÉ DE TORCH ---
-    # Pour éviter le conflit "fatal access violation" avec la JVM de JPype.
-    start_logger.info("Vérification et déchargement des modules conflictuels (torch, etc)...")
-    modules_to_remove = ['torch', 'transformers', 'sentence_transformers']
-    modules_to_delete = [name for name in sys.modules if any(name.startswith(prefix) for prefix in modules_to_remove)]
-    if modules_to_delete:
-        start_logger.warning(f"Modules conflictuels détectés. Déchargement de : {modules_to_delete}")
-        for name in modules_to_delete:
-            try:
-                del sys.modules[name]
-            except KeyError:
-                pass
-        start_logger.info(f"{len(modules_to_delete)} modules relatifs à torch ont été déchargés.")
-    else:
-        start_logger.info("Aucun module conflictuel (torch, etc.) n'était chargé.")
-        
-    # --- DÉMARRAGE DE LA JVM DÉPLACÉ DANS UNE FIXTURE ---
-    # Le démarrage de la JVM est maintenant géré par une fixture `jvm_session`
-    # pour permettre une initialisation "lazy" (paresseuse), uniquement lorsque
-    # les tests en ont réellement besoin. Cela évite les conflits potentiels
-    # lors du démarrage de la session pytest.
-    start_logger.info("Le démarrage de la JVM est maintenant géré par une fixture dédiée.")
+    logger.info("---------- Pytest session starting: Initializing JVM... ----------")
+    try:
+        if not jpype.isJVMStarted():
+            TweetyInitializer.initialize_jvm()
+            logger.info("JVM started successfully for the test session.")
+        else:
+            logger.info("JVM was already started.")
+    except Exception as e:
+        logger.error(f"Failed to start JVM: {e}", exc_info=True)
+        pytest.exit(f"JVM initialization failed: {e}", 1)
 
-def pytest_sessionfinish(session):
-    """
-    Hook exécuté à la toute fin de la session de test.
-    Nettoie les ressources globales comme la JVM.
-    """
-    global _jvm_shutting_down
-    finish_logger = logging.getLogger("conftest.sessionfinish")
-    finish_logger.info("--- FIN DE LA SESSION PYTEST ---")
-    
-    if jpype.isJVMStarted() and not _jvm_shutting_down:
-        finish_logger.info("Arrêt de la JVM...")
-        _jvm_shutting_down = True
-        try:
+    yield
+
+    logger.info("---------- Pytest session finished: Shutting down JVM... ----------")
+    try:
+        if jpype.isJVMStarted():
+            logger.info("Preparing to shut down JVM. Waiting 1 second...")
+            time.sleep(1)
             jpype.shutdownJVM()
-            finish_logger.info("JVM arrêtée avec succès.")
-        except Exception as e:
-            finish_logger.error(f"Erreur lors de l'arrêt de la JVM: {e}")
-            # Ne pas faire échouer la session pour une erreur de shutdown
+            logger.info("JVM shut down successfully.")
+        else:
+            logger.info("JVM was already shut down or never started.")
+    except Exception as e:
+        logger.error(f"Error shutting down JVM: {e}", exc_info=True)
 
 # Charger les fixtures définies dans d'autres fichiers comme des plugins
-# NOTE(Roo): Plugins réactivés pour permettre le chargement de `integration_fixtures`
 pytest_plugins = [
    "tests.fixtures.integration_fixtures",
    "tests.fixtures.jvm_subprocess_fixture",
     "pytest_playwright",
     "tests.mocks.numpy_setup"
 ]
-
-import threading # Ajout de l'import pour l'inspection des threads
-from unittest.mock import patch, MagicMock
-import importlib.util
 
 def pytest_addoption(parser):
     """Ajoute des options de ligne de commande personnalisées à pytest."""
@@ -95,109 +70,4 @@
 @pytest.fixture(scope="session")
 def frontend_url(request):
     """Fixture pour récupérer l'URL du frontend depuis les options pytest."""
-    return request.config.getoption("--frontend-url")
-# --- Gestion du Path pour les Mocks (déplacé ici AVANT les imports des mocks) ---
-current_dir_for_mock = os.path.dirname(os.path.abspath(__file__))
-mocks_dir_for_mock = os.path.join(current_dir_for_mock, 'mocks')
-# if mocks_dir_for_mock not in sys.path:
-#     sys.path.insert(0, mocks_dir_for_mock)
-#     _conftest_setup_logger.info(f"Ajout de {mocks_dir_for_mock} à sys.path pour l'accès aux mocks locaux.")
-
-# L'initialisation des mocks jpype et numpy est maintenant gérée par le bootstrap
-# via l'option `addopts = -p tests.mocks.bootstrap` dans pytest.ini.
-# Les imports de jpype_setup et numpy_setup ne sont plus nécessaires ici.
-
-# --- Configuration du Logger (déplacé avant la sauvegarde JPype pour l'utiliser) ---
-=======
-import os
-import threading
-import time
-from argumentation_analysis.agents.core.logic.tweety_initializer import TweetyInitializer
-
->>>>>>> bee3c627
-logger = logging.getLogger(__name__)
-
-@pytest.fixture(scope="session", autouse=True)
-def jvm_session():
-    """
-    Manages the JPype JVM lifecycle for the entire test session.
-    Starts the JVM before any tests run and shuts it down after all tests are complete.
-    """
-<<<<<<< HEAD
-    import jpype
-    import jpype.imports
-    
-    # Construire le chemin relatif vers le JDK
-    project_root = Path(__file__).parent.parent.resolve()
-    # Path corrected to point to the root portable_jdk, not the one in libs
-    jdk_base_path = os.path.join(project_root, "portable_jdk", "jdk-17.0.11+9")
-    jvm_dll_path = os.path.join(jdk_base_path, "bin", "server", "jvm.dll")
-
-    if not os.path.exists(jvm_dll_path):
-        pytest.fail(f"jvm.dll non trouvé à {jvm_dll_path}. Assurez-vous que le JDK portable est en place.")
-
-    if not jpype.isJVMStarted():
-        try:
-            # --- PATCH ANTI-CRASH (torch vs jpype) ---
-            # Manipulation directe de sys.modules au lieu de monkeypatch pour
-            # éviter le ScopeMismatch, car cette fixture a une portée "session".
-            print("\n[JVM Fixture Pre-init] Application de l'isolation de torch...")
-            modules_to_remove = ['torch', 'transformers', 'sentence_transformers']
-            modules_to_delete = [name for name in sys.modules if any(name.startswith(prefix) for prefix in modules_to_remove)]
-            for name in modules_to_delete:
-                del sys.modules[name]
-            print(f"[JVM Fixture Pre-init] {len(modules_to_delete)} modules relatifs à torch ont été déchargés.")
-            # --- FIN PATCH ---
-
-            # --- CORRECTIF CRASH JVM (Leçon de l'historique Git) ---
-            # On désactive la fermeture automatique par JPype pour éviter les conflits.
-            # L'arrêt sera géré manuellement à la fin de la session dans cette fixture.
-            if hasattr(jpype, 'config'):
-                print("[JVM Fixture] Définition de jpype.config.destroy_jvm = False")
-                jpype.config.destroy_jvm = False
-            # --- FIN CORRECTIF ---
-
-            print("\n[JVM Fixture] Démarrage de la JVM pour la session de test...")
-            # La logique de recherche du JDK/classpath est maintenant centralisée dans jvm_setup.
-            # L'import est local à la fixture pour éviter les effets de bord.
-            from argumentation_analysis.core.jvm_setup import initialize_jvm
-            
-            if not initialize_jvm():
-                pytest.fail("initialize_jvm() a retourné False. Échec critique du démarrage de la JVM.")
-
-            print("[JVM Fixture] JVM démarrée avec succès via jvm_setup.")
-        except SystemExit as se:
-            active_threads = [t.name for t in threading.enumerate()]
-            print(f"[JVM Fixture] ERREUR FATALE (SystemExit): Le processus Python se termine. Code: {se.code}")
-            print(f"[JVM Fixture] Threads actifs au moment du crash: {active_threads}")
-            pytest.fail(f"Crash JVM intercepté comme SystemExit ({se.code}).")
-        except Exception as e:
-            # Maintenant que initialize_jvm lève une exception, nous la propageons
-            # pour un rapport d'erreur clair et immédiat.
-            pytest.fail(f"Échec du démarrage de la JVM lors de l'appel à initialize_jvm : {e}", pytrace=True)
-=======
-    logger.info("---------- Pytest session starting: Initializing JVM... ----------")
-    try:
-        if not jpype.isJVMStarted():
-            TweetyInitializer.initialize_jvm()
-            logger.info("JVM started successfully for the test session.")
-        else:
-            logger.info("JVM was already started.")
-    except Exception as e:
-        logger.error(f"Failed to start JVM: {e}", exc_info=True)
-        pytest.exit(f"JVM initialization failed: {e}", 1)
->>>>>>> bee3c627
-
-    yield
-
-    logger.info("---------- Pytest session finished: Shutting down JVM... ----------")
-    try:
-        if jpype.isJVMStarted():
-            logger.info("Preparing to shut down JVM. Waiting 1 second...")
-            time.sleep(1)
-            jpype.shutdownJVM()
-            logger.info("JVM shut down successfully.")
-        else:
-            logger.info("JVM was already shut down or never started.")
-    except Exception as e:
-        logger.error(f"Error shutting down JVM: {e}", exc_info=True)+    return request.config.getoption("--frontend-url")