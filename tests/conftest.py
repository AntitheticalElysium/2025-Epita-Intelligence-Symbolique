--- conflicted
+++ resolved
@@ -296,26 +296,6 @@
             # L'import est local à la fixture pour éviter les effets de bord.
             from argumentation_analysis.core.jvm_setup import initialize_jvm
             
-<<<<<<< HEAD
-            # --- Dynamically build classpath from tweety libs ---
-            # Corrected path to tweety libs at the root
-            tweety_libs_path = os.path.join(project_root, "libs", "tweety")
-            if not os.path.exists(tweety_libs_path):
-                pytest.fail(f"Le répertoire des librairies Tweety est introuvable: {tweety_libs_path}")
-                
-            classpath = [os.path.join(tweety_libs_path, f) for f in os.listdir(tweety_libs_path) if f.endswith('.jar')]
-            if not classpath:
-                pytest.fail(f"Aucun fichier .jar n'a été trouvé dans {tweety_libs_path}")
-            
-            print(f"[JVM Fixture] Classpath construit avec {len(classpath)} JARs.")
-
-            jpype.startJVM(
-                jvmpath=jvm_dll_path,
-                classpath=classpath,
-                convertStrings=False
-            )
-            print("[JVM Fixture] JVM démarrée avec succès.")
-=======
             initialize_jvm()
 
             print("[JVM Fixture] JVM démarrée avec succès via jvm_setup.")
@@ -324,7 +304,6 @@
             print(f"[JVM Fixture] ERREUR FATALE (SystemExit): Le processus Python se termine. Code: {se.code}")
             print(f"[JVM Fixture] Threads actifs au moment du crash: {active_threads}")
             pytest.fail(f"Crash JVM intercepté comme SystemExit ({se.code}).")
->>>>>>> 1a0745ec
         except Exception as e:
             pytest.fail(f"Échec du démarrage de la JVM : {e}")
 
