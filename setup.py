--- conflicted
+++ resolved
@@ -1,114 +1,75 @@
-from setuptools import setup, find_packages
-import os
-import yaml # PyYAML doit être installé (ajoutez 'pyyaml' à environment.yml si besoin)
-
-BASE_DIR = os.path.dirname(os.path.abspath(__file__))
-ENV_FILE = os.path.join(BASE_DIR, 'environment.yml')
-
-def parse_environment_yml(file_path):
-    """
-    Parse environment.yml pour extraire les dépendances pour install_requires.
-    """
-    install_requires_list = []
-    if not os.path.exists(file_path):
-        print(f"AVERTISSEMENT: {file_path} non trouvé. Aucune dépendance ne sera lue.")
-        return install_requires_list
-
-    with open(file_path, 'r', encoding='utf-8') as f:
-        try:
-            env_data = yaml.safe_load(f)
-        except yaml.YAMLError as e:
-            print(f"ERREUR: Impossible de parser {file_path}. Erreur YAML: {e}")
-            return install_requires_list # Retourne une liste vide en cas d'erreur de parsing
-
-    # Traitement de la section 'dependencies' principale
-    if 'dependencies' in env_data and isinstance(env_data['dependencies'], list):
-        for dep in env_data['dependencies']:
-            if isinstance(dep, str):
-                dep_cleaned = dep.split('#')[0].strip() # Enlever les commentaires en ligne
-                if not dep_cleaned: # Ignorer les lignes vides ou de commentaires purs
-                    continue
-                if dep_cleaned.startswith('python=') or dep_cleaned == 'pip':
-                    continue
-                
-                # Normalisations spécifiques Conda -> Pip
-                if dep_cleaned == 'pytorch':
-                    install_requires_list.append('torch')
-                # elif dep_cleaned.startswith('python-dotenv'): # python-dotenv est le même nom pour pip
-                #     install_requires_list.append('python-dotenv')
-                else:
-                    install_requires_list.append(dep_cleaned)
-
-    # Traitement de la section 'pip' (au niveau racine du YAML)
-    if 'pip' in env_data and isinstance(env_data['pip'], list):
-        for pip_dep in env_data['pip']:
-            if isinstance(pip_dep, str):
-                pip_dep_cleaned = pip_dep.split('#')[0].strip() # Enlever les commentaires en ligne
-                if pip_dep_cleaned: # S'assurer que ce n'est pas une ligne vide
-                    install_requires_list.append(pip_dep_cleaned)
-    
-    # Optionnel: déduplication tout en préservant l'ordre approximatif pour la lisibilité
-    # Cependant, setuptools gère les doublons, donc ce n'est pas strictement nécessaire.
-    # seen = set()
-    # unique_install_requires = [x for x in install_requires_list if not (x in seen or seen.add(x))]
-    # return unique_install_requires
-    return install_requires_list
-
-# Lire les dépendances depuis environment.yml
-dynamic_install_requires = parse_environment_yml(ENV_FILE)
-
-if not dynamic_install_requires:
-    print("AVERTISSEMENT: La liste des dépendances dynamiques est vide. Vérifiez environment.yml ou la logique de parsing.")
-    # Vous pourriez vouloir un fallback vers une liste statique ici en cas d'échec critique.
-    # Par exemple: dynamic_install_requires = ["numpy", "pandas"] # Liste minimale de secours
-
-setup(
-    name="argumentation_analysis_project",
-    version="0.1.0",
-    packages=find_packages(exclude=["tests", "tests.*", "scripts", "scripts.*", "docs", "docs.*", "notebooks", "notebooks.*", "venv", ".venv", "dist", "build", "*.egg-info", "_archives", "_archives.*", "examples", "examples.*", "config", "config.*", "services", "services.*", "tutorials", "tutorials.*", "libs", "libs.*", "results", "results.*", "src", "src.*"]),
-    # package_dir={'': 'src'},
-<<<<<<< HEAD
-    install_requires=dynamic_install_requires,
-    python_requires=">=3.8", # Gardé de l'original, environment.yml spécifie python=3.10
-=======
-    install_requires=[
-        "numpy>=2.0.0,<2.3",  # Ajusté pour thinc et scipy
-        "pandas",
-        "scipy==1.15.3",
-        "scikit-learn",
-        "nltk",
-        # "spacy==3.8.7", # Temporairement retiré
-        # "thinc==8.2.3",
-        # "blis==0.7.11",
-        # "srsly==2.5.1",
-        # "preshed==3.0.10",
-        # "murmurhash==1.0.13",
-        # "cymem==2.0.11",
-        "torch",
-        "transformers",
-        "pydantic>=2.0,<2.10",
-        "requests",
-        "matplotlib",
-        "seaborn",
-        "networkx==3.2.1",
-        "python-dotenv",  # Pour l'import de 'dotenv'
-        "semantic-kernel==1.29.0",
-        "pytest",
-        "pytest-cov",
-        "pytest-mock",
-        "pytest-asyncio",
-        "coverage",
-        "cryptography",
-        "jpype1",
-        "flask",
-        "Flask-CORS",
-        "tqdm",
-        'markdown',
-        "unidecode",
-    ],
-    python_requires=">=3.8",
->>>>>>> 2b0793a5
-    description="Système d'analyse argumentative",
-    author="EPITA",
-    author_email="contact@epita.fr",
+from setuptools import setup, find_packages
+import os
+import yaml # PyYAML doit être installé (ajoutez 'pyyaml' à environment.yml si besoin)
+
+BASE_DIR = os.path.dirname(os.path.abspath(__file__))
+ENV_FILE = os.path.join(BASE_DIR, 'environment.yml')
+
+def parse_environment_yml(file_path):
+    """
+    Parse environment.yml pour extraire les dépendances pour install_requires.
+    """
+    install_requires_list = []
+    if not os.path.exists(file_path):
+        print(f"AVERTISSEMENT: {file_path} non trouvé. Aucune dépendance ne sera lue.")
+        return install_requires_list
+
+    with open(file_path, 'r', encoding='utf-8') as f:
+        try:
+            env_data = yaml.safe_load(f)
+        except yaml.YAMLError as e:
+            print(f"ERREUR: Impossible de parser {file_path}. Erreur YAML: {e}")
+            return install_requires_list # Retourne une liste vide en cas d'erreur de parsing
+
+    # Traitement de la section 'dependencies' principale
+    if 'dependencies' in env_data and isinstance(env_data['dependencies'], list):
+        for dep in env_data['dependencies']:
+            if isinstance(dep, str):
+                dep_cleaned = dep.split('#')[0].strip() # Enlever les commentaires en ligne
+                if not dep_cleaned: # Ignorer les lignes vides ou de commentaires purs
+                    continue
+                if dep_cleaned.startswith('python=') or dep_cleaned == 'pip':
+                    continue
+                
+                # Normalisations spécifiques Conda -> Pip
+                if dep_cleaned == 'pytorch':
+                    install_requires_list.append('torch')
+                # elif dep_cleaned.startswith('python-dotenv'): # python-dotenv est le même nom pour pip
+                #     install_requires_list.append('python-dotenv')
+                else:
+                    install_requires_list.append(dep_cleaned)
+
+    # Traitement de la section 'pip' (au niveau racine du YAML)
+    if 'pip' in env_data and isinstance(env_data['pip'], list):
+        for pip_dep in env_data['pip']:
+            if isinstance(pip_dep, str):
+                pip_dep_cleaned = pip_dep.split('#')[0].strip() # Enlever les commentaires en ligne
+                if pip_dep_cleaned: # S'assurer que ce n'est pas une ligne vide
+                    install_requires_list.append(pip_dep_cleaned)
+    
+    # Optionnel: déduplication tout en préservant l'ordre approximatif pour la lisibilité
+    # Cependant, setuptools gère les doublons, donc ce n'est pas strictement nécessaire.
+    # seen = set()
+    # unique_install_requires = [x for x in install_requires_list if not (x in seen or seen.add(x))]
+    # return unique_install_requires
+    return install_requires_list
+
+# Lire les dépendances depuis environment.yml
+dynamic_install_requires = parse_environment_yml(ENV_FILE)
+
+if not dynamic_install_requires:
+    print("AVERTISSEMENT: La liste des dépendances dynamiques est vide. Vérifiez environment.yml ou la logique de parsing.")
+    # Vous pourriez vouloir un fallback vers une liste statique ici en cas d'échec critique.
+    # Par exemple: dynamic_install_requires = ["numpy", "pandas"] # Liste minimale de secours
+
+setup(
+    name="argumentation_analysis_project",
+    version="0.1.0",
+    packages=find_packages(exclude=["tests", "tests.*", "scripts", "scripts.*", "docs", "docs.*", "notebooks", "notebooks.*", "venv", ".venv", "dist", "build", "*.egg-info", "_archives", "_archives.*", "examples", "examples.*", "config", "config.*", "services", "services.*", "tutorials", "tutorials.*", "libs", "libs.*", "results", "results.*", "src", "src.*"]),
+    # package_dir={'': 'src'},
+    install_requires=dynamic_install_requires,
+    python_requires=">=3.8",
+    description="Système d'analyse argumentative",
+    author="EPITA",
+    author_email="contact@epita.fr",
 )