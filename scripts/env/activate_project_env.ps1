<#
.SYNOPSIS
Script d'activation de l'environnement Oracle Enhanced v2.1.0

.DESCRIPTION
Active l'environnement Python du projet et execute une commande specifiee.
Gere automatiquement l'activation de conda/venv et la configuration des paths.

.PARAMETER CommandToRun
Commande a executer dans l'environnement active

.EXAMPLE
powershell -File .\scripts\env\activate_project_env.ps1 -CommandToRun "python -m scripts.maintenance.analyze_obsolete_documentation --full-analysis"
#>

param(
    [Parameter(Mandatory=$true)]
    [string]$CommandToRun
)

# Configuration
$ProjectRoot = Split-Path -Parent (Split-Path -Parent $PSScriptRoot)
$LogsDir = Join-Path $ProjectRoot "logs"

# Creer le dossier logs s'il n'existe pas
if (!(Test-Path $LogsDir)) {
    New-Item -ItemType Directory -Path $LogsDir -Force | Out-Null
}

Write-Host "🚀 =====================================================================" -ForegroundColor Green
Write-Host "🚀 ACTIVATION ENVIRONNEMENT DÉDIÉ - Oracle Enhanced v2.1.0" -ForegroundColor Green
Write-Host "🚀 =====================================================================" -ForegroundColor Green
Write-Host "[PROJET] Racine projet: $ProjectRoot" -ForegroundColor Cyan
Write-Host "[INFO] Script d'activation: $PSCommandPath" -ForegroundColor Gray

# Changer vers la racine du projet
Push-Location $ProjectRoot

try {
    # Definir les variables d'environnement Python
    $paths = @(
        $ProjectRoot,
        (Join-Path $ProjectRoot "project_core"),
        (Join-Path $ProjectRoot "libs"),
        (Join-Path $ProjectRoot "argumentation_analysis")
    )
    $env:PYTHONPATH = ($paths -join ";") + ";$env:PYTHONPATH"
    $env:PYTHONIOENCODING = "utf-8"
    # Définir un drapeau pour que les scripts Python sachent qu'ils sont exécutés par ce script
    $env:IS_ACTIVATION_SCRIPT_RUNNING = "true"
    # Recherche et activation de l'environnement conda/venv
    $CondaActivated = $false
    $VenvActivated = $false
    
    # Tentative d'activation conda
    $PythonExecutable = $null
    try {
<<<<<<< HEAD
        # Approche robuste : trouver le chemin de l'environnement via `conda info`
        Write-Host "[INFO] Recherche de l'environnement Conda 'projet-is' via JSON..." -ForegroundColor Gray
        $conda_info_json = conda info --envs --json | ConvertFrom-Json
        $projet_is_path = $conda_info_json.envs | Where-Object { $_ -like '*\projet-is' } | Select-Object -First 1

        if ($projet_is_path) {
            $CondaActivated = $true # Marqueur pour le logging
            Write-Host "✅ [CONDA] Environnement 'projet-is' localisé: $projet_is_path" -ForegroundColor Green
            $PythonExecutable = Join-Path $projet_is_path "python.exe"
            
            if (-not (Test-Path $PythonExecutable)) {
                Write-Host "❌ [PYTHON] Exécutable introuvable: $PythonExecutable. Utilisation de 'python' par défaut." -ForegroundColor Red
                $PythonExecutable = $null # Annuler pour permettre fallback
            }
        } else {
            Write-Host "⚠️ [CONDA] Environnement 'projet-is' introuvable via `conda info --json`." -ForegroundColor Yellow
        }
    } catch {
        Write-Host "⚠️ [ERREUR] Impossible de parser la sortie JSON de Conda. $($_.Exception.Message)" -ForegroundColor Yellow
=======
        # Trouver l'executable conda
        $CondaExe = Get-Command conda -ErrorAction SilentlyContinue
        if (!$CondaExe) {
            # Chercher dans les chemins courants si ce n'est pas dans le PATH
            $CondaPaths = @(
                "$env:USERPROFILE\Miniconda3\Scripts\conda.exe",
                "$env:USERPROFILE\Anaconda3\Scripts\conda.exe",
                "C:\ProgramData\Miniconda3\Scripts\conda.exe",
                "C:\ProgramData\Anaconda3\Scripts\conda.exe"
            )
            $CondaExe = $CondaPaths | Where-Object { Test-Path $_ } | Select-Object -First 1
        }
        
        if ($CondaExe) {
            $EnvName = "projet-is"
            Write-Host "✅ [CONDA] Utilisation de l'environnement '$EnvName'" -ForegroundColor Green
            $CondaActivated = $true
        } else {
            Write-Host "[ATTENTION] Conda non trouvé." -ForegroundColor Yellow
        }
    } catch {
        Write-Host "[ATTENTION] Erreur lors de la recherche de Conda: $($_.Exception.Message)" -ForegroundColor Red
>>>>>>> 7d249221
    }
    
    # Tentative d'activation venv si conda echoue
    if (!$CondaActivated) {
        $VenvPaths = @(
            (Join-Path $ProjectRoot "venv\Scripts\Activate.ps1"),
            (Join-Path $ProjectRoot "env\Scripts\Activate.ps1"),
            (Join-Path $ProjectRoot ".venv\Scripts\Activate.ps1")
        )
        foreach ($VenvPath in $VenvPaths) {
            if (Test-Path $VenvPath) {
                Write-Host "[VENV] Activation environnement local: $VenvPath" -ForegroundColor Green
                & $VenvPath
                $VenvActivated = $true
                Write-Host "[INFO] Environnement venv local active (recommande: conda 'projet-is')" -ForegroundColor Cyan
                break
            }
        }
    }
    
    if (!$CondaActivated -and !$VenvActivated) {
        Write-Host "[ATTENTION] PYTHON SYSTEME UTILISE!" -ForegroundColor Red
        Write-Host "⚠️  Aucun environnement virtuel détecté." -ForegroundColor Yellow
        Write-Host "⚠️  Recommandation: conda env create -f environment.yml" -ForegroundColor Yellow
        Write-Host "⚠️  Puis: conda activate projet-is" -ForegroundColor Yellow
    }
    
    # Verification de Python
    try {
        $PythonVersion = & python --version 2>&1
        $PythonPath = & python -c "import sys; print(sys.executable)" 2>&1
        Write-Host "[PYTHON] Version: $PythonVersion" -ForegroundColor Green
        Write-Host "[PYTHON] Executable: $PythonPath" -ForegroundColor Cyan
        
        # Diagnostic rapide environnement
        $EnvType = if ($CondaActivated) { "CONDA" } elseif ($VenvActivated) { "VENV" } else { "SYSTEME" }
        Write-Host "[ENVIRONNEMENT] Type: $EnvType" -ForegroundColor $(if ($EnvType -eq "SYSTEME") { "Yellow" } else { "Green" })
        
    } catch {
        Write-Host "[ERREUR] Python non disponible!" -ForegroundColor Red
        throw "Python non trouve dans le PATH"
    }
    
    # Execution de la commande
    Write-Host ""
    Write-Host "[EXECUTION] Lancement de la commande..." -ForegroundColor Cyan
    Write-Host "[COMMANDE] $CommandToRun" -ForegroundColor Cyan
    Write-Host ("=" * 80) -ForegroundColor Gray
    
<<<<<<< HEAD
    # Déterminer la commande finale à exécuter
    $FinalCommand = $CommandToRun
    if ($PythonExecutable -and $CommandToRun.StartsWith("python ")) {
        # Remplacer "python" par le chemin complet et absolu de l'exécutable
        $CommandArgs = $CommandToRun.Substring(7)
        # Envelopper le chemin de l'exécutable dans des guillemets pour gérer les espaces
        $FinalCommand = "& `"$PythonExecutable`" $CommandArgs"
        Write-Host "[INFO] Exécution avec le Python de l'environnement: $PythonExecutable" -ForegroundColor Green
    } else {
        # Exécution standard si ce n'est pas une commande python ou si l'exécutable n'a pas été trouvé
        $FinalCommand = $CommandToRun
=======
    # Separer la commande et ses arguments
    $CommandParts = $CommandToRun -split ' ', 2
    $Command = $CommandParts[0]
    $Arguments = if ($CommandParts.Length -gt 1) { $CommandParts[1] } else { "" }
    
    # Executer la commande
    if ($CondaActivated) {
        $CommandParts = $CommandToRun.Split(' ', 2)
        $Command = $CommandParts[0]
        $Arguments = if ($CommandParts.Length -gt 1) { $CommandParts[1] } else { "" }
        $condaRunCommand = "conda run -n $EnvName --no-capture-output $Command $Arguments"
        Write-Host "[INFO] Commande CONDA: $condaRunCommand" -ForegroundColor Gray
        Invoke-Expression $condaRunCommand
    } else {
         if ($Arguments) {
            $ArgumentList = $Arguments -split ' '
            & $Command $ArgumentList
        } else {
            & $Command
        }
>>>>>>> 7d249221
    }
    
    # Exécuter la commande finale en utilisant Invoke-Expression pour une gestion robuste des arguments
    Invoke-Expression $FinalCommand
    
    $ExitCode = $LASTEXITCODE
    Write-Host ("=" * 80) -ForegroundColor Gray
    
    if ($ExitCode -eq 0) {
        Write-Host "[SUCCES] Commande executee avec succes (code: $ExitCode)" -ForegroundColor Green
    } else {
        Write-Host "[ECHEC] Echec de la commande (code: $ExitCode)" -ForegroundColor Red
        Write-Host "[AIDE] Verifiez l'environnement avec:" -ForegroundColor Yellow
        Write-Host "       .\setup_project_env.ps1 -CommandToRun 'python scripts/env/diagnose_environment.py'" -ForegroundColor Yellow
    }
    
    return $ExitCode
    
} catch {
    Write-Host "[ERREUR] Erreur lors de l'execution: $($_.Exception.Message)" -ForegroundColor Red
    return 1
    
} finally {
    # Retour au repertoire original
    Pop-Location
}<|MERGE_RESOLUTION|>--- conflicted
+++ resolved
@@ -48,57 +48,32 @@
     $env:PYTHONIOENCODING = "utf-8"
     # Définir un drapeau pour que les scripts Python sachent qu'ils sont exécutés par ce script
     $env:IS_ACTIVATION_SCRIPT_RUNNING = "true"
+    
     # Recherche et activation de l'environnement conda/venv
     $CondaActivated = $false
     $VenvActivated = $false
-    
+    $PythonExecutable = $null
+
     # Tentative d'activation conda
-    $PythonExecutable = $null
     try {
-<<<<<<< HEAD
-        # Approche robuste : trouver le chemin de l'environnement via `conda info`
         Write-Host "[INFO] Recherche de l'environnement Conda 'projet-is' via JSON..." -ForegroundColor Gray
         $conda_info_json = conda info --envs --json | ConvertFrom-Json
         $projet_is_path = $conda_info_json.envs | Where-Object { $_ -like '*\projet-is' } | Select-Object -First 1
 
         if ($projet_is_path) {
-            $CondaActivated = $true # Marqueur pour le logging
+            $CondaActivated = $true
             Write-Host "✅ [CONDA] Environnement 'projet-is' localisé: $projet_is_path" -ForegroundColor Green
             $PythonExecutable = Join-Path $projet_is_path "python.exe"
             
             if (-not (Test-Path $PythonExecutable)) {
                 Write-Host "❌ [PYTHON] Exécutable introuvable: $PythonExecutable. Utilisation de 'python' par défaut." -ForegroundColor Red
-                $PythonExecutable = $null # Annuler pour permettre fallback
+                $PythonExecutable = $null
             }
         } else {
             Write-Host "⚠️ [CONDA] Environnement 'projet-is' introuvable via `conda info --json`." -ForegroundColor Yellow
         }
     } catch {
         Write-Host "⚠️ [ERREUR] Impossible de parser la sortie JSON de Conda. $($_.Exception.Message)" -ForegroundColor Yellow
-=======
-        # Trouver l'executable conda
-        $CondaExe = Get-Command conda -ErrorAction SilentlyContinue
-        if (!$CondaExe) {
-            # Chercher dans les chemins courants si ce n'est pas dans le PATH
-            $CondaPaths = @(
-                "$env:USERPROFILE\Miniconda3\Scripts\conda.exe",
-                "$env:USERPROFILE\Anaconda3\Scripts\conda.exe",
-                "C:\ProgramData\Miniconda3\Scripts\conda.exe",
-                "C:\ProgramData\Anaconda3\Scripts\conda.exe"
-            )
-            $CondaExe = $CondaPaths | Where-Object { Test-Path $_ } | Select-Object -First 1
-        }
-        
-        if ($CondaExe) {
-            $EnvName = "projet-is"
-            Write-Host "✅ [CONDA] Utilisation de l'environnement '$EnvName'" -ForegroundColor Green
-            $CondaActivated = $true
-        } else {
-            Write-Host "[ATTENTION] Conda non trouvé." -ForegroundColor Yellow
-        }
-    } catch {
-        Write-Host "[ATTENTION] Erreur lors de la recherche de Conda: $($_.Exception.Message)" -ForegroundColor Red
->>>>>>> 7d249221
     }
     
     # Tentative d'activation venv si conda echoue
@@ -122,8 +97,6 @@
     if (!$CondaActivated -and !$VenvActivated) {
         Write-Host "[ATTENTION] PYTHON SYSTEME UTILISE!" -ForegroundColor Red
         Write-Host "⚠️  Aucun environnement virtuel détecté." -ForegroundColor Yellow
-        Write-Host "⚠️  Recommandation: conda env create -f environment.yml" -ForegroundColor Yellow
-        Write-Host "⚠️  Puis: conda activate projet-is" -ForegroundColor Yellow
     }
     
     # Verification de Python
@@ -133,7 +106,6 @@
         Write-Host "[PYTHON] Version: $PythonVersion" -ForegroundColor Green
         Write-Host "[PYTHON] Executable: $PythonPath" -ForegroundColor Cyan
         
-        # Diagnostic rapide environnement
         $EnvType = if ($CondaActivated) { "CONDA" } elseif ($VenvActivated) { "VENV" } else { "SYSTEME" }
         Write-Host "[ENVIRONNEMENT] Type: $EnvType" -ForegroundColor $(if ($EnvType -eq "SYSTEME") { "Yellow" } else { "Green" })
         
@@ -148,44 +120,17 @@
     Write-Host "[COMMANDE] $CommandToRun" -ForegroundColor Cyan
     Write-Host ("=" * 80) -ForegroundColor Gray
     
-<<<<<<< HEAD
-    # Déterminer la commande finale à exécuter
     $FinalCommand = $CommandToRun
     if ($PythonExecutable -and $CommandToRun.StartsWith("python ")) {
-        # Remplacer "python" par le chemin complet et absolu de l'exécutable
         $CommandArgs = $CommandToRun.Substring(7)
-        # Envelopper le chemin de l'exécutable dans des guillemets pour gérer les espaces
         $FinalCommand = "& `"$PythonExecutable`" $CommandArgs"
         Write-Host "[INFO] Exécution avec le Python de l'environnement: $PythonExecutable" -ForegroundColor Green
-    } else {
-        # Exécution standard si ce n'est pas une commande python ou si l'exécutable n'a pas été trouvé
-        $FinalCommand = $CommandToRun
-=======
-    # Separer la commande et ses arguments
-    $CommandParts = $CommandToRun -split ' ', 2
-    $Command = $CommandParts[0]
-    $Arguments = if ($CommandParts.Length -gt 1) { $CommandParts[1] } else { "" }
-    
-    # Executer la commande
-    if ($CondaActivated) {
-        $CommandParts = $CommandToRun.Split(' ', 2)
-        $Command = $CommandParts[0]
-        $Arguments = if ($CommandParts.Length -gt 1) { $CommandParts[1] } else { "" }
-        $condaRunCommand = "conda run -n $EnvName --no-capture-output $Command $Arguments"
-        Write-Host "[INFO] Commande CONDA: $condaRunCommand" -ForegroundColor Gray
-        Invoke-Expression $condaRunCommand
-    } else {
-         if ($Arguments) {
-            $ArgumentList = $Arguments -split ' '
-            & $Command $ArgumentList
-        } else {
-            & $Command
-        }
->>>>>>> 7d249221
     }
-    
-    # Exécuter la commande finale en utilisant Invoke-Expression pour une gestion robuste des arguments
-    Invoke-Expression $FinalCommand
+ 
+    if ($FinalCommand) {
+        Write-Host "▶️ [CMD] Exécution: $FinalCommand" -ForegroundColor Cyan
+        Invoke-Expression $FinalCommand
+    }
     
     $ExitCode = $LASTEXITCODE
     Write-Host ("=" * 80) -ForegroundColor Gray
@@ -194,8 +139,6 @@
         Write-Host "[SUCCES] Commande executee avec succes (code: $ExitCode)" -ForegroundColor Green
     } else {
         Write-Host "[ECHEC] Echec de la commande (code: $ExitCode)" -ForegroundColor Red
-        Write-Host "[AIDE] Verifiez l'environnement avec:" -ForegroundColor Yellow
-        Write-Host "       .\setup_project_env.ps1 -CommandToRun 'python scripts/env/diagnose_environment.py'" -ForegroundColor Yellow
     }
     
     return $ExitCode
