--- conflicted
+++ resolved
@@ -51,15 +51,10 @@
         self.log_files["api_out"] = api_log_out
         self.log_files["api_err"] = api_log_err
         
-        # AJOUT: Augmentation du niveau de log pour le débogage
-        _log(f"Démarrage du service API sur le port 5003 (CWD: {API_DIR}) avec log level DEBUG")
+        _log(f"Démarrage du service API sur le port {self.api_port} (CWD: {API_DIR}) avec log level DEBUG")
         api_process = subprocess.Popen(
-<<<<<<< HEAD
-            # MODIFICATION: Ajout de --log-level debug
-            [sys.executable, "-m", "uvicorn", "argumentation_analysis.services.web_api.app:app", "--port", "5003", "--log-level", "debug"],
-=======
-            [sys.executable, "-m", "uvicorn", "argumentation_analysis.services.web_api.app:app", "--port", str(self.api_port)],
->>>>>>> e1c5cd1c
+            # FUSION: Combinaison du port dynamique et du log-level de débogage
+            [sys.executable, "-m", "uvicorn", "argumentation_analysis.services.web_api.app:app", "--port", str(self.api_port), "--log-level", "debug"],
             cwd=API_DIR,
             stdout=api_log_out,
             stderr=api_log_err
@@ -67,68 +62,37 @@
         self.processes.append(api_process)
         _log(f"Service API démarré avec le PID: {api_process.pid}")
 
-<<<<<<< HEAD
-        # MODIFICATION: Démarrage du frontend désactivé pour isoler l'API
+        # FUSION : Conservation de la logique de débogage (frontend désactivé) pour le moment.
         _log("--- DÉBOGAGE: Le démarrage du service Frontend est temporairement désactivé. ---")
-        # _log(f"Démarrage du service Frontend (Starlette) sur le port 3000 (CWD: {ROOT_DIR})")
-        # frontend_log_out = open("frontend_server.log", "w", encoding="utf-8")
-        # frontend_log_err = open("frontend_server.error.log", "w", encoding="utf-8")
-        # self.log_files["frontend_out"] = frontend_log_out
-        # self.log_files["frontend_err"] = frontend_log_err
-        
-        # frontend_process = subprocess.Popen(
-        #     [sys.executable, str(FRONTEND_DIR / "app.py"), "--port", "3000"],
-        #     cwd=ROOT_DIR,
-        #     stdout=frontend_log_out,
-        #     stderr=frontend_log_err
-        # )
-        # self.processes.append(frontend_process)
-        # _log(f"Service Frontend démarré avec le PID: {frontend_process.pid}")
-
+        
         # Laisser le temps aux serveurs de démarrer
-        _log("Attente du démarrage des services (60 secondes)...")
-        time.sleep(15) # Réduction du temps d'attente pour accélérer le feedback
-
-        # AJOUT : Vérification des logs d'erreurs
+        _log("Attente du démarrage des services (15 secondes)...")
+        time.sleep(15)
+
+        # Vérification des logs d'erreurs
         _log("Vérification des logs d'erreurs des services...")
-        for name, log_path in [("API", "api_server.error.log"), ("Frontend", "frontend_server.error.log")]:
-            error_log_full_path = ROOT_DIR / log_path
-            if not error_log_full_path.exists():
-                _log(f"Le fichier de log d'erreur {error_log_full_path} n'a pas été trouvé.")
-                continue
+        error_log_path = ROOT_DIR / "api_server.error.log"
+        if error_log_path.exists():
             try:
-                with open(error_log_full_path, "r", encoding="utf-8") as f:
+                with open(error_log_path, "r", encoding="utf-8") as f:
                     error_content = f.read()
                     if error_content.strip():
-                        _log(f"--- Contenu du log d'erreur pour {name} ({error_log_full_path}) ---")
+                        _log(f"--- Contenu du log d'erreur pour API ({error_log_path}) ---")
                         print(error_content)
-                        _log(f"--- Fin du log d'erreur pour {name} ---")
+                        _log(f"--- Fin du log d'erreur pour API ---")
+                        if "[Errno 10048]" in error_content:
+                             _log("ERREUR CRITIQUE: Conflit de port détecté. Arrêt.")
                     else:
-                        _log(f"Le fichier de log d'erreur pour {name} est vide.")
+                        _log("Le fichier de log d'erreur de l'API est vide.")
             except Exception as e:
-                _log(f"Impossible de lire le fichier de log {error_log_full_path}: {e}")
-
-        _log("Services probablement démarrés.")
-=======
-        # Démarrer le frontend
-        _log(f"Démarrage du service Frontend sur le port {self.frontend_port} (CWD: {ROOT_DIR})")
-        frontend_log_out = open("frontend_server.log", "w", encoding="utf-8")
-        frontend_log_err = open("frontend_server.error.log", "w", encoding="utf-8")
-        self.log_files["frontend_out"] = frontend_log_out
-        self.log_files["frontend_err"] = frontend_log_err
-        
-        frontend_process = subprocess.Popen(
-            [sys.executable, str(FRONTEND_DIR / "app.py"), "--port", str(self.frontend_port)],
-            cwd=ROOT_DIR,
-            stdout=frontend_log_out,
-            stderr=frontend_log_err
-        )
-        self.processes.append(frontend_process)
-        _log(f"Service Frontend démarré avec le PID: {frontend_process.pid}")
-
-        _log("Attente de la disponibilité des services...")
-        self._wait_for_services(ports=[self.api_port, self.frontend_port])
->>>>>>> e1c5cd1c
+                _log(f"Impossible de lire le fichier de log {error_log_path}: {e}")
+        else:
+            _log(f"Le fichier de log d'erreur {error_log_path} n'a pas été trouvé.")
+
+        _log("Vérification des services terminée.")
+        
+        _log("Attente de la disponibilité du service API...")
+        self._wait_for_services(ports=[self.api_port])
 
     def stop_services(self):
         """Arrête proprement tous les services démarrés."""
@@ -245,8 +209,6 @@
             _log(f"Type de test '{self.test_type}' non reconnu ou aucun chemin de test trouvé.")
             return
 
-        # Ajout de -v pour un output plus verbeux
-        # Ajout de -vv pour un output encore plus verbeux
         command = [sys.executable, "-m", "pytest", "-s", "-vv"] + test_paths
         
         if self.browser:
@@ -258,7 +220,6 @@
         _log(f"Lancement de pytest avec la commande: {' '.join(command)}")
         _log(f"Répertoire de travail: {ROOT_DIR}")
 
-        # Exécution directe pour un feedback immédiat, sans redirection de PIPE
         process = subprocess.run(
             command,
             cwd=ROOT_DIR,
