# Fichiers byte-compilés / optimisés / DLL
__pycache__/
*.py[cod]
*$py.class

# Extensions C
*.so

# Distribution / packaging
.Python
build/
develop-eggs/
dist/
downloads/
eggs/
.eggs/
lib/
lib64/
parts/
sdist/
var/
wheels/
pip-wheel-metadata/
share/python-wheels/
*.egg-info/
.installed.cfg
*.egg
MANIFEST

# PyInstaller
# Ces fichiers sont généralement écrits par un script python à partir d'un modèle
# avant que PyInstaller ne construise l'exe, afin d'y injecter des informations de date/version.
*.manifest
*.spec

# Logs d'installation
pip-log.txt
pip-delete-this-directory.txt

# Rapports de test unitaires / couverture
htmlcov/
.tox/
.nox/
.coverage
.coverage.*
.cache
nosetests.xml
coverage.xml
coverage.json
*.cover
.hypothesis/
# Pytest
.pytest_cache/
pytest_results.log
htmlcov_demonstration/
tests/reports/

# Traductions
*.mo
*.pot

# Django
local_settings.py
db.sqlite3
db.sqlite3-journal

# Flask
instance/
.webassets-cache

# Scrapy
.scrapy

# Documentation Sphinx
docs/_build/

# Jupyter Notebook
.ipynb_checkpoints/

# IPython
profile_default/
ipython_config.py

# Environnements
.env
.venv/
venv/
venv_test/
venv_py310/
/env/
ENV/
env.bak/
venv.bak/
config/.env
config/.env.authentic
**/.env
.api_key_backup
*.api_key*

# IDEs et éditeurs
.vscode/
.idea/
/.vs/
*.project
*.pydevproject
*.sublime-project
*.sublime-workspace
*.swp
*.swo
*~
#*#
.DS_Store
Thumbs.db

# Java / Maven / Gradle
libs/*.jar
libs/tweety/**/*.jar
libs/tweety/native/
target/
.gradle/
*.class
hs_err_pid*.log
*.locked

# Fichiers temporaires et sorties
*.tmp
*.log
*.bak
temp/
_temp/
temp_*.py
temp_extracts/
pr1_diff.txt
{output_file_path}
logs/
reports/

# Logs spécifiques au projet
extract_agent.log
repair_extract_markers.log
pytest_*.log
trace_*.log
sherlock_watson_*.log
setup_*.log

# Archives (si non voulues dans le repo)
_archives/

# Fichiers spécifiques au projet (regroupés depuis HEAD)
argumentation_analysis/data/learning_data.json
README_TESTS.md
argumentation_analysis/tests/tools/reports/test_report_*.txt
results/rhetorical_analysis_*.json
libs/portable_jdk/
libs/portable_octave/
portable_jdk/
libs/_temp*/
libs/jdk-*/
libs/octave-*/
results/
rapport_ia_2024.txt
discours_attal_20240130.txt
pytest_hierarchical_full_v4.txt
scripts/debug_jpype_classpath.py
argumentation_analysis/text_cache/
text_cache/
/.tools/
temp_downloads/
data/
!data/.gitkeep
!data/extract_sources.json.gz.enc
data/extract_sources.json
**/backups/
!**/backups/__init__.py

# Documentation analysis large files
logs/documentation_analysis_data.json
logs/obsolete_documentation_report_*.json
logs/obsolete_documentation_report_*.md

# Playwright test artifacts
playwright-report/
test-results/

# Node.js dependencies (éviter pollution racine)
node_modules/

# Temporary files
.temp/
environment_evaluation_report.json

# Fichiers temporaires de tests
test_imports*.py
temp_*.py
diagnostic_*.py
diagnose_fastapi_startup.py

# Rapports JSON temporaires
*rapport*.json
validation_*_report*.json
donnees_synthetiques_*.json

# Logs de tests
tests/*.log
tests/*.json
test_phase_*.log

# Fichiers de sortie temporaires
validation_outputs_*.txt
$null
$outputFile

# Fichiers de résultats et rapports spécifiques non suivis
backend_info.json
validation_report.md
phase_c_test_results_*.json
phase_d_simple_results.json
phase_d_trace_ideale_results_*.json
venv_temp/
"sessions/"

# Log files
# Fichiers de log
orchestration_finale_reelle.log

# Dung agent logs
abs_arg_dung/*.log

# Fichiers de données de test générés
test_orchestration_data.txt
test_orchestration_data_extended.txt
test_orchestration_data_simple.txt

# Fichiers de logs et rapports divers
console_logs.txt
rapport_*.md
*log.txt
temp_*.txt

# Ajouté par le script de nettoyage
env/
*.env
text_cache/
data/extract_sources.json
.coverage*

# Fichiers de rapport de trace complexes
complex_trace_report_*.json

# Node.js portable auto-downloaded
libs/node-v*

# Traces d'exécution d'analyse
traces/

# Rapports d'analyse spécifiques
docs/rhetorical_analysis_conversation.md
docs/sherlock_watson_investigation.md

debug_imports.py
# Fichiers de trace d'analyse complets
analyse_trace_complete_*.json

# Dossier temporaire de l'API web
services/web_api/_temp_static/

# Fichiers de résultats de tests et de couverture
*.txt
coverage_results.txt
unit_test_results.txt
# Cython debug symbols
cython_debug/

# Fichiers de verrouillage de JAR Tweety
*.jar.locked

# Image files
*.png

# Roo added
config/.port_lock
<<<<<<< HEAD

# Temporary runner scripts
temp_backend_runner_*.ps1

# Generated commit analysis reports
docs/commit_analysis_reports/
=======
>>>>>>> 9aa73703
<|MERGE_RESOLUTION|>--- conflicted
+++ resolved
@@ -279,12 +279,9 @@
 
 # Roo added
 config/.port_lock
-<<<<<<< HEAD
 
 # Temporary runner scripts
 temp_backend_runner_*.ps1
 
 # Generated commit analysis reports
-docs/commit_analysis_reports/
-=======
->>>>>>> 9aa73703
+docs/commit_analysis_reports/