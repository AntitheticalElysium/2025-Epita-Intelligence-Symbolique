# Byte-compiled / optimized / DLL files
__pycache__/
*.py[cod]
*$py.class

# C extensions
*.so

# Distribution / packaging
.Python
build/
develop-eggs/
dist/
downloads/
eggs/
.eggs/
lib/
lib64/
parts/
sdist/
var/
wheels/
share/python-wheels/
*.egg-info/
.installed.cfg
*.egg
MANIFEST

# PyInstaller
#  Usually these files are written by a python script from a template
#  before PyInstaller builds the exe, so as to inject date/other information into it.
*.manifest
*.spec

# Installer logs
pip-log.txt
pip-delete-this-directory.txt

# Unit test / coverage reports
htmlcov/
.tox/
.nox/
.coverage
.coverage.*
.cache
nosetests.xml
coverage.xml
*.cover
*.py,cover
.hypothesis/
.pytest_cache/
cover/

# Translations
*.mo
*.pot

# Django Stuff
*.log
local_settings.py
db.sqlite3
db.sqlite3-journal

# Flask Stuff
instance/
.webassets-cache

# Scrapy Stuff
.scrapy

# Sphinx documentation
docs/_build/

# PyBuilder
target/

# Jupyter Notebook
.ipynb_checkpoints

# IPython
profile_default/
ipython_config.py

# pyenv
#   For a library or package, you might want to ignore these files since the code is
#   intended to run in multiple environments; otherwise, check them in:
# .python-version

# venv
.venv
venv/
VENV/
env/
ENV/
env.bak/
venv.bak/

# Spyder project settings
.spyderproject
.spyproject

# Rope project settings
.ropeproject

# mkdocs documentation
/site

# mypy
.mypy_cache/
.dmypy.json
dmypy.json

# Pyre type checker
.pyre/

# pytype static type analyzer
.pytype/

<<<<<<< HEAD
# Fichiers de résultats de tests et de couverture
*.txt
coverage_results.txt
unit_test_results.txt

# Logs
logs/
=======
# Cython debug symbols
cython_debug/
>>>>>>> e7cedb37
<|MERGE_RESOLUTION|>--- conflicted
+++ resolved
@@ -116,7 +116,119 @@
 # pytype static type analyzer
 .pytype/
 
-<<<<<<< HEAD
+# Fichiers JAR (déjà couvert par libs/*.jar mais peut rester pour clarté)
+# *.jar
+
+#*.txt
+
+_temp/
+
+# Documentation analysis large files
+logs/documentation_analysis_data.json
+logs/obsolete_documentation_report_*.json
+logs/obsolete_documentation_report_*.md
+
+# Playwright test artifacts
+playwright-report/
+test-results/
+
+# Node.js dependencies (éviter pollution racine)
+node_modules/
+
+# Temporary files
+.temp/
+environment_evaluation_report.json
+
+# Fichiers temporaires de tests
+test_imports*.py
+temp_*.py
+diagnostic_*.py
+diagnose_fastapi_startup.py
+
+# Rapports JSON temporaires
+*rapport*.json
+validation_*_report*.json
+donnees_synthetiques_*.json
+
+# Logs de tests
+tests/*.log
+tests/*.json
+test_phase_*.log
+
+# Fichiers de sortie temporaires
+validation_outputs_*.txt
+$null
+$outputFile
+
+# Fichiers de résultats et rapports spécifiques non suivis
+backend_info.json
+validation_report.md
+phase_c_test_results_*.json
+phase_d_simple_results.json
+phase_d_trace_ideale_results_*.json
+logs/
+reports/
+venv_temp/
+"sessions/"
+
+# Log files
+# Fichiers de log
+*.log
+orchestration_finale_reelle.log
+
+# Dung agent logs
+abs_arg_dung/*.log
+
+# Fichiers de données de test générés
+test_orchestration_data.txt
+test_orchestration_data_extended.txt
+test_orchestration_data_simple.txt
+
+# Fichiers de logs et rapports divers
+console_logs.txt
+rapport_*.md
+*log.txt
+temp_*.txt
+
+# Ajouté par le script de nettoyage
+# Fichiers temporaires Python
+# Environnements virtuels
+env/
+# Fichiers de configuration sensibles
+*.env
+**/.env
+# Cache et téléchargements
+text_cache/
+# Données
+data/extract_sources.json
+# Rapports de tests et couverture
+.coverage*
+# Dossiers de backups
+*.jar
+# Fichiers temporaires Jupyter Notebook
+# Fichiers de configuration IDE / Editeur
+# Fichiers spécifiques OS
+
+# Fichiers de rapport de trace complexes
+complex_trace_report_*.json
+
+# Node.js portable auto-downloaded
+libs/node-v*
+
+# Traces d'exécution d'analyse
+traces/
+
+# Rapports d'analyse spécifiques
+docs/rhetorical_analysis_conversation.md
+docs/sherlock_watson_investigation.md
+
+debug_imports.py
+# Fichiers de trace d'analyse complets
+analyse_trace_complete_*.json
+
+# Dossier temporaire de l'API web
+services/web_api/_temp_static/
+
 # Fichiers de résultats de tests et de couverture
 *.txt
 coverage_results.txt
@@ -124,7 +236,6 @@
 
 # Logs
 logs/
-=======
+
 # Cython debug symbols
-cython_debug/
->>>>>>> e7cedb37
+cython_debug/