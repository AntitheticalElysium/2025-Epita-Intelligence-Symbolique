--- conflicted
+++ resolved
@@ -181,12 +181,8 @@
              # Assurer que le texte est tronqué dans le résumé
              truncated_text = self.raw_text[:50] + "..." if len(self.raw_text) > 50 else self.raw_text
              return {
-<<<<<<< HEAD
-                 "raw_text": truncated_text,
-=======
                  "raw_text": self.raw_text[:150] + "..." if len(self.raw_text) > 150 else self.raw_text,
                  "raw_text_snippet": self.raw_text[:150] + "..." if len(self.raw_text) > 150 else self.raw_text,
->>>>>>> 077f215c
                  "task_count": len(self.analysis_tasks),
                  "tasks_defined": list(self.analysis_tasks.keys()),
                  "argument_count": len(self.identified_arguments),
