<#
.SYNOPSIS
    Point d'entrée unifié pour lancer tous les types de tests du projet.

.DESCRIPTION
    Ce script orchestre l'exécution des tests.
    Pour les tests E2E, il lance directement Playwright.
    Pour les autres tests, il utilise l'orchestrateur Python.

.PARAMETER Type
    Spécifie le type de tests à exécuter.
    Valeurs possibles : "unit", "functional", "e2e", "all".

.PARAMETER Path
    (Optionnel) Spécifie un chemin vers un fichier ou un répertoire de test spécifique.

.PARAMETER Browser
    (Optionnel) Spécifie le navigateur à utiliser pour les tests Playwright (e2e).
    Valeurs possibles : "chromium", "firefox", "webkit".

.EXAMPLE
    # Lancer les tests End-to-End avec Chromium
    .\run_tests.ps1 -Type e2e -Browser chromium

.EXAMPLE
    # Lancer les tests unitaires
    .\run_tests.ps1 -Type unit
#>
param(
    [Parameter(Mandatory=$true)]
    [ValidateSet("unit", "functional", "e2e", "all", "validation")]
    [string]$Type,

    [string]$Path,

    [ValidateSet("chromium", "firefox", "webkit")]
    [string]$Browser,

    [switch]$DebugMode,

    [string]$PytestArgs
)

# --- Script Body ---
$ProjectRoot = $PSScriptRoot

# Si le type est 'e2e', on lance Playwright directement.
if ($Type -eq "e2e") {
    Write-Host "[INFO] Lancement des tests E2E avec Playwright..." -ForegroundColor Cyan
    
    # Activer l'environnement pour que npx soit disponible si nécessaire
    $ActivationScript = Join-Path $ProjectRoot "activate_project_env.ps1"
    if (-not (Test-Path $ActivationScript)) {
        Write-Host "[ERREUR] Le script d'activation '$ActivationScript' est introuvable." -ForegroundColor Red
        exit 1
    }
    # On active simplement, sans passer de commande
    & $ActivationScript
    if ($LASTEXITCODE -ne 0) {
        Write-Host "[ERREUR] L'activation de l'environnement a échoué." -ForegroundColor Red
        exit $LASTEXITCODE
    }

    $playwrightArgs = @("npx", "playwright", "test")
    if ($PSBoundParameters.ContainsKey('Browser')) {
        $playwrightArgs += "--project", $Browser
    }
    if ($PSBoundParameters.ContainsKey('Path') -and -not ([string]::IsNullOrEmpty($Path))) {
        $playwrightArgs += $Path
    }

    $command = $playwrightArgs -join " "
    Write-Host "[INFO] Exécution: $command" -ForegroundColor Green
    
    Invoke-Expression -Command $command
    $exitCode = $LASTEXITCODE
    Write-Host "[INFO] Exécution de Playwright terminée avec le code de sortie : $exitCode" -ForegroundColor Cyan
    exit $exitCode
}

# Pour les autres types de tests (unit, functional, all), on utilise l'ancienne méthode via le test_runner.
$ActivationScript = Join-Path $ProjectRoot "activate_project_env.ps1"
$TestRunnerScript = Join-Path $ProjectRoot "project_core/test_runner.py"

if (-not (Test-Path $ActivationScript)) {
    Write-Host "[ERREUR] Le script d'activation '$ActivationScript' est introuvable." -ForegroundColor Red
    exit 1
}

if (-not (Test-Path $TestRunnerScript)) {
    Write-Host "[ERREUR] L'orchestrateur de test '$TestRunnerScript' est introuvable." -ForegroundColor Red
    exit 1
}

# Construire la liste d'arguments pour le test_runner.py (qui est maintenant simplifié)
$runnerArgs = @(
    $TestRunnerScript,
    "--type", $Type
)
if ($PSBoundParameters.ContainsKey('Path') -and -not [string]::IsNullOrEmpty($Path)) {
    $runnerArgs += "--path", $Path
}
# Le paramètre browser n'est plus géré par le runner python mais directement par playwright
# On peut le garder ici si des tests fonctionnels en ont besoin, sinon le supprimer.
if ($PSBoundParameters.ContainsKey('Browser')) {
    $runnerArgs += "--browser", $Browser
}
if (-not [string]::IsNullOrEmpty($PytestArgs)) {
    $pytestArgsArray = $PytestArgs.Split(' ', [System.StringSplitOptions]::RemoveEmptyEntries)
    $runnerArgs += $pytestArgsArray
}

$CommandToRun = "python $($runnerArgs -join ' ')"

Write-Host "[INFO] Commande à exécuter : $CommandToRun" -ForegroundColor Cyan
Write-Host "[INFO] Lancement des tests via $ActivationScript..." -ForegroundColor Cyan

<<<<<<< HEAD
# Préparer les arguments pour le script d'activation
$TempFile = [System.IO.Path]::GetTempFileName()
$activationArgs = @{
    CommandToRun = $CommandToRun
    CommandOutputFile = $TempFile
=======
# --- Exécution via le gestionnaire d'environnement ---
# Créer un fichier temporaire pour la sortie de la commande
$outputFile = [System.IO.Path]::GetTempFileName()

# Préparer les arguments pour le script d'activation en utilisant le "splatting"
$activationArgs = @{
    CommandToRun      = $CommandToRun
    CommandOutputFile = $outputFile
}
if ($DebugMode) {
    $activationArgs['DebugMode'] = $true
    Write-Host "[INFO] Mode Débogage activé." -ForegroundColor Yellow
>>>>>>> 207e5223
}
if ($DebugMode) { $activationArgs['DebugMode'] = $true }

<<<<<<< HEAD
# Le script d'activation génère la commande complète dans un fichier temporaire
& $ActivationScript @activationArgs
if ($LASTEXITCODE -ne 0) {
    Write-Host "[ERREUR] Le script d'activation a échoué." -ForegroundColor Red
    Remove-Item $TempFile -ErrorAction SilentlyContinue
    exit 1
}

$FinalCommand = Get-Content $TempFile
Remove-Item $TempFile -ErrorAction SilentlyContinue

if (-not $FinalCommand) {
    Write-Host "[ERREUR] Le script d'activation n'a pas généré de commande." -ForegroundColor Red
    exit 1
}

Write-Host "[INFO] Exécution de la commande finale : $FinalCommand" -ForegroundColor Green
Invoke-Expression -Command $FinalCommand
=======
try {
    # Appeler le script d'activation pour qu'il écrive la commande finale dans le fichier
    # Note: On redirige la sortie d'erreur (logs de activate_project_env) vers la console
    & $ActivationScript @activationArgs 2>&1

    if ($LASTEXITCODE -ne 0) {
        throw "Le script d'activation a échoué. Voir les logs ci-dessus."
    }

    # Lire la commande finale depuis le fichier
    $finalCommand = Get-Content $outputFile
    if ([string]::IsNullOrWhiteSpace($finalCommand)) {
        throw "La commande générée par le script d'activation est vide."
    }

    Write-Host "[INFO] Commande finale à exécuter: $finalCommand" -ForegroundColor Green

    # Exécuter la commande finale
    Invoke-Expression $finalCommand
    $exitCode = $LASTEXITCODE

    Write-Host "[INFO] Exécution terminée avec le code de sortie : $exitCode" -ForegroundColor Cyan
    exit $exitCode
>>>>>>> 207e5223

}
finally {
    # Nettoyer le fichier temporaire
    if (Test-Path $outputFile) {
        Remove-Item $outputFile -Force
    }
}<|MERGE_RESOLUTION|>--- conflicted
+++ resolved
@@ -115,13 +115,6 @@
 Write-Host "[INFO] Commande à exécuter : $CommandToRun" -ForegroundColor Cyan
 Write-Host "[INFO] Lancement des tests via $ActivationScript..." -ForegroundColor Cyan
 
-<<<<<<< HEAD
-# Préparer les arguments pour le script d'activation
-$TempFile = [System.IO.Path]::GetTempFileName()
-$activationArgs = @{
-    CommandToRun = $CommandToRun
-    CommandOutputFile = $TempFile
-=======
 # --- Exécution via le gestionnaire d'environnement ---
 # Créer un fichier temporaire pour la sortie de la commande
 $outputFile = [System.IO.Path]::GetTempFileName()
@@ -134,30 +127,8 @@
 if ($DebugMode) {
     $activationArgs['DebugMode'] = $true
     Write-Host "[INFO] Mode Débogage activé." -ForegroundColor Yellow
->>>>>>> 207e5223
-}
-if ($DebugMode) { $activationArgs['DebugMode'] = $true }
-
-<<<<<<< HEAD
-# Le script d'activation génère la commande complète dans un fichier temporaire
-& $ActivationScript @activationArgs
-if ($LASTEXITCODE -ne 0) {
-    Write-Host "[ERREUR] Le script d'activation a échoué." -ForegroundColor Red
-    Remove-Item $TempFile -ErrorAction SilentlyContinue
-    exit 1
 }
 
-$FinalCommand = Get-Content $TempFile
-Remove-Item $TempFile -ErrorAction SilentlyContinue
-
-if (-not $FinalCommand) {
-    Write-Host "[ERREUR] Le script d'activation n'a pas généré de commande." -ForegroundColor Red
-    exit 1
-}
-
-Write-Host "[INFO] Exécution de la commande finale : $FinalCommand" -ForegroundColor Green
-Invoke-Expression -Command $FinalCommand
-=======
 try {
     # Appeler le script d'activation pour qu'il écrive la commande finale dans le fichier
     # Note: On redirige la sortie d'erreur (logs de activate_project_env) vers la console
@@ -181,7 +152,6 @@
 
     Write-Host "[INFO] Exécution terminée avec le code de sortie : $exitCode" -ForegroundColor Cyan
     exit $exitCode
->>>>>>> 207e5223
 
 }
 finally {
