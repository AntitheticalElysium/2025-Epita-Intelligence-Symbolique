--- conflicted
+++ resolved
@@ -98,23 +98,31 @@
         Write-Log "Commande à exécuter définie via -PythonScriptPath: $FinalCommandToRun"
     }
     
-<<<<<<< HEAD
     # === 4. Préparation des arguments pour le script Python manager ===
     $ManagerArgs = @($PythonManagerScriptPath)
+    
     if ($FinalCommandToRun) {
-        # On décompose les commandes si nécessaire (support du ';')
-         $commands = $FinalCommandToRun.Split(';') | ForEach-Object {$_.Trim()}
-         foreach ($cmd in $commands) {
-            if (-not [string]::IsNullOrWhiteSpace($cmd)) {
-                $ManagerArgs += "--command", $cmd
-            }
-         }
+        # Le script Python gère maintenant la décomposition des commandes si nécessaire
+        $ManagerArgs += "--command", $FinalCommandToRun
+    } else {
+         Write-Log "Aucune commande à exécuter. Activation simple de l'environnement." "INFO"
     }
+
     if ($Verbose) {
         $ManagerArgs += "--verbose"
     }
     
-    Write-Log "Arguments passés au manager Python: $ManagerArgs" "DEBUG"
+    if ($ForceReinstall) {
+        Write-Log "Option -ForceReinstall détectée. L'environnement Conda sera forcé à la réinstallation." "INFO"
+        $ManagerArgs += "--reinstall", "conda"
+    }
+
+    if ($CondaVerboseLevel -gt 0) {
+        Write-Log "Niveau de verbosité Conda: $CondaVerboseLevel" "INFO"
+        $ManagerArgs += "--conda-verbose-level", $CondaVerboseLevel
+    }
+    
+    Write-Log "Arguments passés au manager Python: $($ManagerArgs -join ' ')" "DEBUG"
 
     # === 5. Exécution ===
     Write-Log "Lancement du gestionnaire d'environnement Python pour activation et exécution..."
@@ -125,58 +133,7 @@
         Write-Log "Le script gestionnaire Python a terminé avec un code d'erreur: $exitCode" "ERROR"
     } else {
         Write-Log "Le script gestionnaire Python a terminé avec succès." "SUCCESS"
-=======
-    # Chemin vers le script Python environment_manager.py
-    $pythonScriptPath = Join-Path $ProjectRoot $PythonModule
-
-    # Commande 1: Activer l'environnement (sans exécuter de commande interne pour l'instant)
-    # $pythonActivateArgs = @("python", $pythonScriptPath)
-    # Write-Log "Activation initiale de l'environnement..."
-    # & $pythonActivateArgs[0] $pythonActivateArgs[1..($pythonActivateArgs.Length-1)]
-    # if ($LASTEXITCODE -ne 0) {
-    #     Write-Log "Échec de l'activation initiale de l'environnement." "ERROR"
-    #     exit 1
-    # }
-    # Write-Log "Activation initiale réussie." "SUCCESS"
-
-    # Construction dynamique des arguments pour le script Python
-    $pythonArgs = @($pythonScriptPath)
-
-    if ($ForceReinstall) {
-        Write-Log "Option -ForceReinstall détectée. L'environnement Conda sera forcé à la réinstallation." "INFO"
-        $pythonArgs += "--reinstall", "conda"
     }
-
-    if ($CommandToRun) {
-        Write-Log "Commandes à exécuter: $CommandToRun"
-        # Le script Python gère maintenant la décomposition des commandes si nécessaire
-        $pythonArgs += "--command", $CommandToRun
-    } else {
-         Write-Log "Aucune commande à exécuter. Activation simple de l'environnement." "INFO"
-    }
-    
-    if ($Verbose) {
-        $pythonArgs += "--verbose"
-    }
-
-    if ($CondaVerboseLevel -gt 0) {
-        Write-Log "Niveau de verbosité Conda: $CondaVerboseLevel" "INFO"
-        $pythonArgs += "--conda-verbose-level", $CondaVerboseLevel
-    }
-
-    Write-Log "Exécution du script environment_manager.py avec les arguments: $($pythonArgs -join ' ')" "DEBUG"
-
-    # Exécution de la commande finale
-    & python $pythonArgs
-    $exitCode = $LASTEXITCODE
-
-    if ($exitCode -eq 0) {
-        Write-Log "Script de gestion de l'environnement exécuté avec succès." "SUCCESS"
-    } else {
-        Write-Log "Le script de gestion de l'environnement a échoué avec le code: $exitCode." "ERROR"
->>>>>>> 02db4389
-    }
-    exit $exitCode
     
     exit $exitCode
 
