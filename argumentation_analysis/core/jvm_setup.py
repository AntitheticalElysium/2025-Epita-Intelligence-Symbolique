--- conflicted
+++ resolved
@@ -348,19 +348,10 @@
         version_details_str = raw_version_detail.replace('\\', '\\\\')
 
         if major_version >= MIN_JAVA_VERSION:
-<<<<<<< HEAD
-            java_version_str = match.group(0).split('"')[1]
-            logger.info(f"Version Java détectée à '{path}': \"{java_version_str}\" (Majeure: {major_version}) -> Valide.")
-            return True
-        else:
-            java_version_str = match.group(0).split('"')[1]
-            logger.warning(f"Version Java détectée à '{path}': \"{java_version_str}\" (Majeure: {major_version}) -> INVALIDE (minimum requis: {MIN_JAVA_VERSION}).")
-=======
             logger.info(f"Version Java détectée à '{path}': \"{version_details_str}\" (Majeure: {major_version}) -> Valide.")
             return True
         else:
             logger.warning(f"Version Java détectée à '{path}': \"{version_details_str}\" (Majeure: {major_version}) -> INVALIDE (minimum requis: {MIN_JAVA_VERSION}).")
->>>>>>> de16f292
             return False
     except FileNotFoundError:
         logger.error(f"Exécutable Java non trouvé à {java_exe} lors de la vérification de version.")
