--- conflicted
+++ resolved
@@ -34,11 +34,7 @@
             'argumentation_analysis.agents.tools.analysis.fallacy_severity_evaluator': Mock(),
             'argumentation_analysis.orchestration.hierarchical.operational.manager': Mock(),
         }):
-<<<<<<< HEAD
-            from libs.web_api.services.analysis_service import AnalysisService
-=======
             from argumentation_analysis.services.web_api.services.analysis_service import AnalysisService
->>>>>>> e16650d7
             return AnalysisService()
     
     def test_service_initialization(self, analysis_service):
@@ -108,11 +104,7 @@
     @pytest.fixture
     def validation_service(self):
         """Instance du service de validation."""
-<<<<<<< HEAD
-        from libs.web_api.services.validation_service import ValidationService
-=======
         from argumentation_analysis.services.web_api.services.validation_service import ValidationService
->>>>>>> e16650d7
         return ValidationService()
     
     def test_service_initialization(self, validation_service):
@@ -185,11 +177,7 @@
             'argumentation_analysis.agents.tools.analysis.enhanced.complex_fallacy_analyzer': Mock(),
             'argumentation_analysis.agents.tools.analysis.enhanced.fallacy_severity_evaluator': Mock(),
         }):
-<<<<<<< HEAD
-            from libs.web_api.services.fallacy_service import FallacyService
-=======
             from argumentation_analysis.services.web_api.services.fallacy_service import FallacyService
->>>>>>> e16650d7
             return FallacyService()
     
     def test_service_initialization(self, fallacy_service):
@@ -256,11 +244,7 @@
     @pytest.fixture
     def framework_service(self):
         """Instance du service de framework."""
-<<<<<<< HEAD
-        from libs.web_api.services.framework_service import FrameworkService
-=======
         from argumentation_analysis.services.web_api.services.framework_service import FrameworkService
->>>>>>> e16650d7
         return FrameworkService()
     
     def test_service_initialization(self, framework_service):
