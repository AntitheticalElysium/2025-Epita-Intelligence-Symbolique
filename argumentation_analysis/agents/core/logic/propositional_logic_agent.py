# argumentation_analysis/agents/core/logic/propositional_logic_agent.py
"""
Agent spécialisé pour la logique propositionnelle (PL).

Ce module définit `PropositionalLogicAgent`, une classe qui hérite de
`BaseLogicAgent` et implémente les fonctionnalités spécifiques pour interagir
avec la logique propositionnelle. Il utilise `TweetyBridge` pour la communication
avec TweetyProject et s'appuie sur des prompts sémantiques définis dans
`argumentation_analysis.agents.core.pl.prompts` pour la conversion
texte-vers-PL, la génération de requêtes et l'interprétation des résultats.
"""

import logging
from typing import Dict, List, Optional, Any, Tuple

from semantic_kernel import Kernel
from semantic_kernel.functions.kernel_arguments import KernelArguments 

from ..abc.agent_bases import BaseLogicAgent 
from .belief_set import BeliefSet, PropositionalBeliefSet
from .tweety_bridge import TweetyBridge

# Importer les prompts depuis le module pl existant
from ..pl.prompts import (
    prompt_text_to_pl_v8 as PROMPT_TEXT_TO_PL,
    prompt_gen_pl_queries_v8 as PROMPT_GEN_PL_QUERIES,
    prompt_interpret_pl_v8 as PROMPT_INTERPRET_PL
)
# Importer les instructions système
from ..pl.pl_definitions import PL_AGENT_INSTRUCTIONS 

# Configuration du logger
logger = logging.getLogger(__name__) 

class PropositionalLogicAgent(BaseLogicAgent): 
    """
    Agent spécialisé pour la logique propositionnelle (PL).

    Cet agent étend `BaseLogicAgent` pour fournir des capacités de traitement
    spécifiques à la logique propositionnelle. Il intègre des fonctions sémantiques
    pour traduire le langage naturel en ensembles de croyances PL, générer des
    requêtes PL pertinentes, exécuter ces requêtes via `TweetyBridge`, et
    interpréter les résultats en langage naturel.

    Attributes:
        _tweety_bridge (TweetyBridge): Instance de `TweetyBridge` configurée pour la PL.
    """
    
    def __init__(self, kernel: Kernel, agent_name: str = "PropositionalLogicAgent"): 
        """
        Initialise une instance de `PropositionalLogicAgent`.

        :param kernel: Le kernel Semantic Kernel à utiliser pour les fonctions sémantiques.
        :type kernel: Kernel
        :param agent_name: Le nom de l'agent, par défaut "PropositionalLogicAgent".
        :type agent_name: str
        """
        super().__init__(kernel,
                         agent_name=agent_name,
                         logic_type_name="PL",
                         system_prompt=PL_AGENT_INSTRUCTIONS)
    
    def get_agent_capabilities(self) -> Dict[str, Any]: 
        """
        Retourne un dictionnaire décrivant les capacités spécifiques de cet agent PL.

        :return: Un dictionnaire mappant les noms des capacités à leurs descriptions.
        :rtype: Dict[str, Any]
        """
        return {
            "text_to_belief_set": "Translates natural language text to a Propositional Logic belief set.",
            "generate_queries": "Generates relevant PL queries based on text and a belief set.",
            "execute_query": "Executes a PL query against a belief set using Tweety.",
            "interpret_results": "Interprets the results of PL queries in natural language.",
            "validate_formula": "Validates the syntax of a PL formula."
        }

    def setup_agent_components(self, llm_service_id: str) -> None: 
        """
        Configure les composants spécifiques de l'agent de logique propositionnelle.

        Initialise `TweetyBridge` pour la logique propositionnelle et enregistre
        les fonctions sémantiques nécessaires (TextToPLBeliefSet, GeneratePLQueries,
        InterpretPLResults) dans le kernel Semantic Kernel.

        :param llm_service_id: L'ID du service LLM à utiliser pour les fonctions sémantiques.
        :type llm_service_id: str
        """
        super().setup_agent_components(llm_service_id)
        self.logger.info(f"Configuration des composants pour {self.name}...")

        # Initialisation de TweetyBridge pour la logique propositionnelle.
        # Ceci était manquant et causait l'AttributeError.
        # La classe BaseLogicAgent s'attend à ce que la sous-classe initialise _tweety_bridge.
        self._tweety_bridge = TweetyBridge()
        self.logger.info(f"TweetyBridge initialisé pour {self.name}. JVM prête: {self._tweety_bridge.is_jvm_ready()}")
        if not self._tweety_bridge.is_jvm_ready():
            self.logger.error("La JVM n'est pas prête. Les fonctionnalités de TweetyBridge pourraient ne pas fonctionner.")
            
        prompt_execution_settings = None
        if self._llm_service_id:
            try:
                prompt_execution_settings = self.sk_kernel.get_prompt_execution_settings_from_service_id(
                    self._llm_service_id
                )
                self.logger.debug(f"Settings LLM récupérés pour {self.name}.")
            except Exception as e:
                self.logger.warning(f"Impossible de récupérer les settings LLM pour {self.name}: {e}")
        
        semantic_functions_map = {
            "TextToPLBeliefSet": PROMPT_TEXT_TO_PL,
            "GeneratePLQueries": PROMPT_GEN_PL_QUERIES,
            "InterpretPLResults": PROMPT_INTERPRET_PL
        }
        
        descriptions_map = {
            "TextToPLBeliefSet": "Translates natural language text to a Propositional Logic belief set (Tweety syntax).",
            "GeneratePLQueries": "Generates relevant Propositional Logic queries based on text and a belief set (Tweety syntax).",
            "InterpretPLResults": "Interprets the results of Propositional Logic queries in natural language."
        }

        for func_name, prompt_template in semantic_functions_map.items():
            try:
                if not prompt_template or not isinstance(prompt_template, str):
                    self.logger.error(f"Prompt invalide pour {self.name}.{func_name}. Skipping.")
                    continue
                
                self.sk_kernel.add_function(
                    prompt=prompt_template,
                    plugin_name=self.name,
                    function_name=func_name,
                    description=descriptions_map.get(func_name, f"{func_name} function"),
                    prompt_execution_settings=prompt_execution_settings
                )
                self.logger.info(f"Fonction sémantique {self.name}.{func_name} ajoutée.")
            except Exception as e:
                self.logger.error(f"Erreur lors de l'ajout de la fonction sémantique {self.name}.{func_name}: {e}", exc_info=True)
        
        self.logger.info(f"Composants pour {self.name} configurés.")

    async def text_to_belief_set(self, text: str, context: Optional[Dict[str, Any]] = None) -> Tuple[Optional[BeliefSet], str]: 
        """
        Convertit un texte en langage naturel en un ensemble de croyances propositionnelles.

        Utilise la fonction sémantique "TextToPLBeliefSet" pour la conversion,
        puis valide l'ensemble de croyances généré avec `TweetyBridge`.

        :param text: Le texte en langage naturel à convertir.
        :type text: str
        :param context: Un dictionnaire optionnel de contexte (non utilisé actuellement).
        :type context: Optional[Dict[str, Any]]
        :return: Un tuple contenant l'objet `PropositionalBeliefSet` si la conversion
                 et la validation réussissent, et un message de statut.
                 Retourne (None, message_erreur) en cas d'échec.
        :rtype: Tuple[Optional[BeliefSet], str]
        """
        self.logger.info(f"Conversion de texte en ensemble de croyances propositionnelles pour le texte : '{text[:100]}...'")
        
        try:
            arguments = KernelArguments(input=text) 
            result = await self.sk_kernel.invoke( 
                plugin_name=self.name, 
                function_name="TextToPLBeliefSet", 
                arguments=arguments
            )
            belief_set_content = str(result) 
            
            if not belief_set_content or len(belief_set_content.strip()) == 0:
                self.logger.error("La conversion a produit un ensemble de croyances vide.") 
                return None, "La conversion a produit un ensemble de croyances vide."
            
            is_valid, validation_msg = self._tweety_bridge.validate_belief_set(belief_set_str=belief_set_content) # paramètre nommé pour correspondre à TweetyBridge
            if not is_valid:
                self.logger.error(f"Ensemble de croyances invalide: {validation_msg}")
                return None, f"Ensemble de croyances invalide: {validation_msg}"
            
            belief_set = PropositionalBeliefSet(belief_set_content) 
            
            self.logger.info("Conversion en BeliefSet réussie.") 
            return belief_set, "Conversion réussie."
        
        except Exception as e:
            error_msg = f"Erreur lors de la conversion du texte en ensemble de croyances: {str(e)}"
            self.logger.error(error_msg, exc_info=True) 
            return None, error_msg
    
    async def generate_queries(self, text: str, belief_set: BeliefSet, context: Optional[Dict[str, Any]] = None) -> List[str]: 
        """
        Génère des requêtes logiques propositionnelles pertinentes à partir d'un texte et d'un ensemble de croyances.

        Utilise la fonction sémantique "GeneratePLQueries". Les requêtes générées
        sont ensuite validées syntaxiquement.

        :param text: Le texte en langage naturel source.
        :type text: str
        :param belief_set: L'ensemble de croyances PL associé.
        :type belief_set: BeliefSet
        :param context: Un dictionnaire optionnel de contexte (non utilisé actuellement).
        :type context: Optional[Dict[str, Any]]
        :return: Une liste de chaînes de caractères, chacune étant une requête PL valide.
                 Retourne une liste vide en cas d'erreur.
        :rtype: List[str]
        """
        self.logger.info(f"Génération de requêtes PL pour le texte : '{text[:100]}...'") 
        
        try:
            arguments = KernelArguments(input=text, belief_set=belief_set.content) 
            result = await self.sk_kernel.invoke( 
                plugin_name=self.name, 
                function_name="GeneratePLQueries", 
                arguments=arguments
            )
            queries_text = str(result) 
            
            queries = [q.strip() for q in queries_text.split('\n') if q.strip()]
            
            valid_queries = []
            for query in queries:
                # self.validate_formula utilise self._tweety_bridge.validate_formula
                if self.validate_formula(query):
                    valid_queries.append(query)
                else:
                    self.logger.warning(f"Requête invalide générée et ignorée: {query}") 
            
            self.logger.info(f"Génération de {len(valid_queries)} requêtes PL valides.") 
            return valid_queries
        
        except Exception as e:
            self.logger.error(f"Erreur lors de la génération des requêtes PL: {str(e)}", exc_info=True) 
            return []
    
    def execute_query(self, belief_set: BeliefSet, query: str) -> Tuple[Optional[bool], str]: 
        """
        Exécute une requête logique propositionnelle sur un ensemble de croyances donné.

        Valide d'abord la syntaxe de la requête, puis utilise `TweetyBridge`
        pour exécuter la requête contre le contenu de `belief_set`.

        :param belief_set: L'ensemble de croyances PL sur lequel exécuter la requête.
        :type belief_set: BeliefSet
        :param query: La requête PL à exécuter.
        :type query: str
        :return: Un tuple contenant le résultat booléen de la requête (`True` si conséquence,
                 `False` sinon, `None` si indéterminé ou erreur) et la sortie brute
                 de `TweetyBridge` (ou un message d'erreur).
        :rtype: Tuple[Optional[bool], str]
        """
        self.logger.info(f"Exécution de la requête PL: '{query}' sur le BeliefSet.") 
        
        try:
            bs_str = belief_set.content
            
            if not self.validate_formula(query): 
                msg = f"Requête invalide: {query}"
                self.logger.error(msg)
                return None, f"FUNC_ERROR: {msg}"

<<<<<<< HEAD
            raw_output_str = self._tweety_bridge.execute_pl_query(
=======
            is_entailed, raw_output = self._tweety_bridge.execute_pl_query(
>>>>>>> 57db0136
                belief_set_content=bs_str,
                query_string=query
            )

            parsed_result_bool: Optional[bool] = None
            if "FUNC_ERROR:" in raw_output_str:
                self.logger.error(f"Erreur fonctionnelle de TweetyBridge pour la requête '{query}': {raw_output_str}")
            elif "ACCEPTED (True)" in raw_output_str:
                parsed_result_bool = True
            elif "REJECTED (False)" in raw_output_str:
                parsed_result_bool = False
            elif "Unknown" in raw_output_str:
                 self.logger.warning(f"Résultat de la requête '{query}' est 'Unknown'. Output: {raw_output_str}")
            else:
                self.logger.warning(f"Format de sortie de TweetyBridge non reconnu pour '{query}': {raw_output_str}")

            self.logger.info(f"Résultat de l'exécution pour '{query}': {parsed_result_bool}, Output brut: '{raw_output_str}'")
            return parsed_result_bool, raw_output_str
        
        except Exception as e:
            error_msg = f"Erreur lors de l'exécution de la requête PL '{query}': {str(e)}"
            self.logger.error(error_msg, exc_info=True) 
            return None, f"FUNC_ERROR: {error_msg}"
    
    async def interpret_results(self, text: str, belief_set: BeliefSet,
                                queries: List[str], results: List[Tuple[Optional[bool], str]],
                                context: Optional[Dict[str, Any]] = None) -> str: 
        """
        Interprète les résultats d'une série de requêtes logiques propositionnelles en langage naturel.

        Utilise la fonction sémantique "InterpretPLResults" pour générer une explication
        basée sur le texte original, l'ensemble de croyances, les requêtes posées et
        les résultats obtenus de Tweety.

        :param text: Le texte original en langage naturel.
        :type text: str
        :param belief_set: L'ensemble de croyances PL utilisé.
        :type belief_set: BeliefSet
        :param queries: La liste des requêtes PL qui ont été exécutées.
        :type queries: List[str]
        :param results: La liste des résultats (tuples booléen/None, message_brut)
                        correspondant à chaque requête.
        :type results: List[Tuple[Optional[bool], str]]
        :param context: Un dictionnaire optionnel de contexte (non utilisé actuellement).
        :type context: Optional[Dict[str, Any]]
        :return: Une chaîne de caractères contenant l'interprétation en langage naturel
                 des résultats, ou un message d'erreur.
        :rtype: str
        """
        self.logger.info("Interprétation des résultats des requêtes PL...") 
        
        try:
            queries_str = "\n".join(queries)
            results_messages_str = "\n".join([res_tuple[1] for res_tuple in results]) 

            arguments = KernelArguments( 
                input=text,
                belief_set=belief_set.content,
                queries=queries_str,
                tweety_result=results_messages_str
            )
            
            result = await self.sk_kernel.invoke( 
                plugin_name=self.name, 
                function_name="InterpretPLResults", 
                arguments=arguments
            )
            interpretation = str(result) 
            
            self.logger.info("Interprétation des résultats PL terminée.") 
            return interpretation
        
        except Exception as e:
            error_msg = f"Erreur lors de l'interprétation des résultats PL: {str(e)}"
            self.logger.error(error_msg, exc_info=True) 
            return f"Erreur d'interprétation: {error_msg}"

    def validate_formula(self, formula: str) -> bool: 
        """
        Valide la syntaxe d'une formule propositionnelle.

        Utilise la méthode `validate_formula` de `TweetyBridge` configurée pour la PL.

        :param formula: La formule PL à valider.
        :type formula: str
        :return: `True` si la formule est syntaxiquement valide, `False` sinon.
        :rtype: bool
        """
        self.logger.debug(f"Validation de la formule PL: '{formula}'")
        try:
            is_valid, message = self._tweety_bridge.validate_formula(formula_string=formula)
            if not is_valid:
                self.logger.warning(f"Formule PL invalide: '{formula}'. Message: {message}")
            return is_valid
        except Exception as e:
            self.logger.error(f"Erreur lors de la validation de la formule PL '{formula}': {e}", exc_info=True)
            return False<|MERGE_RESOLUTION|>--- conflicted
+++ resolved
@@ -255,26 +255,23 @@
                 self.logger.error(msg)
                 return None, f"FUNC_ERROR: {msg}"
 
-<<<<<<< HEAD
-            raw_output_str = self._tweety_bridge.execute_pl_query(
-=======
-            is_entailed, raw_output = self._tweety_bridge.execute_pl_query(
->>>>>>> 57db0136
+            is_entailed, raw_output_str = self._tweety_bridge.execute_pl_query( # Utilisez raw_output_str ici
                 belief_set_content=bs_str,
                 query_string=query
             )
 
             parsed_result_bool: Optional[bool] = None
-            if "FUNC_ERROR:" in raw_output_str:
+            if "FUNC_ERROR:" in raw_output_str: # Vérifiez raw_output_str ici
                 self.logger.error(f"Erreur fonctionnelle de TweetyBridge pour la requête '{query}': {raw_output_str}")
-            elif "ACCEPTED (True)" in raw_output_str:
+            elif is_entailed is True: # Utilisez directement le booléen is_entailed
                 parsed_result_bool = True
-            elif "REJECTED (False)" in raw_output_str:
+            elif is_entailed is False:
                 parsed_result_bool = False
-            elif "Unknown" in raw_output_str:
-                 self.logger.warning(f"Résultat de la requête '{query}' est 'Unknown'. Output: {raw_output_str}")
-            else:
-                self.logger.warning(f"Format de sortie de TweetyBridge non reconnu pour '{query}': {raw_output_str}")
+            # Gérer les cas où is_entailed pourrait être None si TweetyBridge peut retourner cela
+            elif is_entailed is None and "Unknown" in raw_output_str: # Ou un autre indicateur de raw_output
+                 self.logger.warning(f"Résultat de la requête '{query}' est 'Unknown' ou indéterminé. Output: {raw_output_str}")
+            else: # Fallback si is_entailed est None et pas "Unknown"
+                self.logger.warning(f"Format de sortie de TweetyBridge non reconnu ou résultat indéterminé pour '{query}': {raw_output_str}. is_entailed: {is_entailed}")
 
             self.logger.info(f"Résultat de l'exécution pour '{query}': {parsed_result_bool}, Output brut: '{raw_output_str}'")
             return parsed_result_bool, raw_output_str
