# FORCE_RELOAD
# argumentation_analysis/agents/core/logic/first_order_logic_agent.py
"""
Définit l'agent spécialisé dans le raisonnement en logique du premier ordre (FOL).

Ce module fournit la classe `FirstOrderLogicAgent`, une implémentation pour la FOL,
héritant de `BaseLogicAgent`. Son rôle est d'orchestrer le traitement de texte
en langage naturel pour le convertir en un format logique FOL structuré,
d'exécuter des raisonnements et d'interpréter les résultats.

L'agent utilise une combinaison de prompts sémantiques pour le LLM (définis ici)
et d'appels à `TweetyBridge` pour la validation et l'interrogation de la base de
connaissances.
"""

import logging
import re
import json
import jpype
import asyncio
import unicodedata
from typing import Dict, List, Optional, Any, Tuple, AsyncGenerator, NamedTuple, Set
from abc import abstractmethod
import os

from semantic_kernel import Kernel
from semantic_kernel.connectors.ai.chat_completion_client_base import ChatCompletionClientBase
from semantic_kernel.contents import ChatMessageContent
from semantic_kernel.contents.chat_history import ChatHistory
# Imports are updated based on recent semantic-kernel changes
# The decorator has been moved to the top-level package for easier access.
from semantic_kernel.functions import kernel_function, KernelFunctionFromPrompt, KernelPlugin, KernelArguments
from semantic_kernel.prompt_template.prompt_template_config import PromptTemplateConfig
from semantic_kernel.connectors.ai.open_ai import OpenAIPromptExecutionSettings
from pydantic import Field, field_validator
from semantic_kernel.exceptions.kernel_exceptions import KernelException
 
from argumentation_analysis.agents.core.abc.agent_bases import BaseLogicAgent
from .belief_set import BeliefSet, FirstOrderBeliefSet
from .tweety_bridge import TweetyBridge
from .tweety_initializer import TweetyInitializer

# Configuration du logger
logger = logging.getLogger(__name__)

# ==============================================================================
# STRATÉGIE D'ARCHITECTURE FINALE (BASÉE SUR LES OUTILS)
# ------------------------------------------------------------------------------
# L'approche précédente, consistant à demander au LLM de générer directement la
# syntaxe `.fologic`, s'est avérée peu fiable. Les LLMs ne sont pas doués pour
# respecter des grammaires strictes.
#
# La nouvelle stratégie est beaucoup plus robuste :
# 1. DÉFINIR DES OUTILS : Nous définissons un "Plugin" avec des fonctions claires
#    (`add_sort`, `add_constant`, etc.) qui représentent les opérations de
#    construction d'une base de connaissances.
# 2. RÔLE DU LLM : Le LLM n'écrit plus de code. Son unique rôle est d'analyser
#    le texte et de décider QUELS outils appeler avec QUELS arguments.
# 3. RÔLE DU CODE PYTHON : Le code Python (le plugin) reçoit ces appels,
#    accumule les informations dans une structure de données interne fiable,
#    puis génère la chaîne `.fologic` finale de manière déterministe.
#
# C'est une séparation claire des responsabilités qui tire parti des forces
# de chaque composant.
# ==============================================================================

# Structures de données pour stocker les éléments logiques sémantiquement
class AtomicFact(NamedTuple):
    predicate_name: str
    arguments: List[str]

class NegatedAtomicFact(NamedTuple):
    predicate_name: str
    arguments: List[str]

class UniversalImplication(NamedTuple):
    antecedent_predicate: str
    consequent_predicate: str
    sort_of_variable: str

class ExistentialConjunction(NamedTuple):
    predicate1: str
    predicate2: str
    sort_of_variable: str

class BeliefSetBuilderPlugin:
    """
    Un plugin sémantique qui fournit des outils pour construire une base de
    connaissances FOL de manière incrémentale. Le LLM appellera ces fonctions
    comme des outils.
    """
    def __init__(self, logger: logging.Logger):
        self.logger = logger
        self.reset()

    def reset(self):
        """Réinitialise l'état interne du constructeur."""
        # Ne pas réinitialiser le logger
        self._sorts: Dict[str, List[str]] = {}  # {sort_name: [const1, const2]}
        self._predicates: Dict[str, List[str]] = {}  # {pred_name: [sort1, sort2]}
        self._atomic_facts: List[AtomicFact] = []
        self._negated_atomic_facts: List[NegatedAtomicFact] = []
        self._universal_implications: List[UniversalImplication] = []
        self._existential_conjunctions: List[ExistentialConjunction] = []
        # --- Hiérarchie de sortes pour l'inférence ---
        self._sort_hierarchy: Dict[str, Set[str]] = {} # {sous_sorte: {super_sorte_1, ...}}
        # --- Union-Find structure for sort unification ---
        self._sort_parent: Dict[str, str] = {} # Maps a predicate to its representative
        self._predicate_to_sort: Dict[str, str] = {} # Maps a predicate to its final sort name

    def _find_sort_representative(self, predicate_name: str) -> str:
        """Finds the representative for a predicate's sort group (with path compression)."""
        if predicate_name not in self._sort_parent:
            # A predicate MUST be initialized before it can be part of the unification system.
            # This is done in `add_predicate_schema` or implicitly in `add_universal_implication`.
            raise KeyError(f"Predicate '{predicate_name}' is not part of the sort unification system. It must be declared first.")
        
        # Path compression
        if self._sort_parent[predicate_name] == predicate_name:
            return predicate_name
        
        root = self._find_sort_representative(self._sort_parent[predicate_name])
        self._sort_parent[predicate_name] = root
        return root

    def _unify_sorts(self, pred1: str, pred2: str):
        """
        Unifies the sort groups of two predicates and, crucially, updates the schemas
        of all affected predicates to use the new canonical sort.
        """
        try:
            root1 = self._find_sort_representative(pred1)
            root2 = self._find_sort_representative(pred2)

            if root1 == root2:
                return # Already unified

            # The sort of the first predicate's group becomes the canonical one.
            self._sort_parent[root2] = root1
            canonical_root = root1
            absorbed_root = root2
            
            # Get the canonical sort name from the representative predicate.
            canonical_sort_name = self._predicate_to_sort[canonical_root]
            logger.debug(f"Unifying sorts: '{absorbed_root}' -> '{canonical_root}'. New canonical sort: '{canonical_sort_name}'.")

            # --- CRITICAL STEP: Update schemas of all predicates in the absorbed group ---
            # We need to find all predicates that were part of the old group (now absorbed).
            # We can't just iterate `self._sort_parent` as some paths might not be compressed yet.
            # So, we iterate through all known predicates.
            all_known_predicates = list(self._sort_parent.keys())
            for pred_name in all_known_predicates:
                # Find the current representative for each predicate to see if it belongs to the unified group.
                current_root = self._find_sort_representative(pred_name)
                if current_root == canonical_root:
                    # This predicate is now in the unified group. Update its schema.
                    old_schema = self._predicates.get(pred_name)
                    if not old_schema:
                        logger.warning(f"Predicate '{pred_name}' is in the unification tree but has no schema. Skipping update.")
                        continue
                    
                    # Update all its argument sorts to the new canonical sort.
                    old_sorts = self._predicates[pred_name]
                    new_sorts = [canonical_sort_name] * len(old_sorts)
                    self._predicates[pred_name] = new_sorts
                    if old_sorts != new_sorts:
                        logger.debug(f"Updated schema for '{pred_name}': {old_sorts} -> {new_sorts}")

        except KeyError as e:
            logger.error(f"Cannot unify sorts. Predicate not initialized in the unification system. {e}")

    def to_dict(self) -> Dict[str, Any]:
        """Convertit l'état du builder en un dictionnaire sérialisable."""
        return {
            "_sorts": self._sorts,
            "_predicates": self._predicates,
            "_atomic_facts": [fact._asdict() for fact in self._atomic_facts],
            "_negated_atomic_facts": [fact._asdict() for fact in self._negated_atomic_facts],
            "_universal_implications": [impl._asdict() for impl in self._universal_implications],
            "_existential_conjunctions": [conj._asdict() for conj in self._existential_conjunctions],
        }

    def _normalize(self, name: str) -> str:
        """
        Normalizes a name for a predicate, sort, or constant by making it lowercase,
        removing accents, stripping parenthesized expressions, and replacing spaces/hyphens with underscores.
        e.g., "Un Étudiant-Français(x)" becomes "un_etudiant_francais".
        """
        # Remove any parenthesized expressions like "(x)"
        name = re.sub(r'\(.*\)', '', name).strip()
        
        # Convert to lowercase
        name = name.lower()
        
        # Decompose and remove accents (e.g., 'é' -> 'e')
        normalized_name = unicodedata.normalize('NFD', name)
        name_without_accents = ''.join(c for c in normalized_name if unicodedata.category(c) != 'Mn')
        
        # Replace spaces and hyphens with underscores
        final_name = name_without_accents.replace(" ", "_").replace("-", "_")
        
        return final_name

    def _find_sort_of_constant(self, constant_name: str) -> Optional[str]:
        """Finds the most specific sort a constant belongs to."""
        for sort, constants in self._sorts.items():
            if constant_name in constants:
                return sort
        return None

    def _is_subsort(self, sub_sort_candidate: str, super_sort_target: str) -> bool:
        """
        Checks if sub_sort_candidate is a sub-sort of super_sort_target in the hierarchy.
        A sort is a sub-sort of another if they share the same representative.
        """
        if sub_sort_candidate == super_sort_target:
            return True
            
        try:
            pred_for_sub_sort = self._normalize(sub_sort_candidate)
            pred_for_super_sort = self._normalize(super_sort_target)

            if pred_for_sub_sort not in self._sort_parent or pred_for_super_sort not in self._sort_parent:
                return False

            root_sub = self._find_sort_representative(pred_for_sub_sort)
            root_super = self._find_sort_representative(pred_for_super_sort)
            
            return root_sub == root_super
        except KeyError:
            return False

    def _infer_sort_hierarchy(self):
        """
        This method is now a placeholder. The sort unification logic has been moved
        directly into `add_universal_implication` to build the hierarchy incrementally.
        """
        logger.debug("Call to _infer_sort_hierarchy() noted. Unification is now incremental.")
        pass

    def _ensure_predicate_exists(self, predicate_name: str, arity: int = 1):
        """
        Ensures a predicate schema exists. If not, creates a default one.
        This prevents errors when LLMs use predicates before declaring them.
        """
        norm_pred = self._normalize(predicate_name)
        if norm_pred not in self._predicates:
            # Create a default schema with arity 1 and a sort named after the predicate.
            default_sort_name = norm_pred
            logger.debug(f"Predicate '{norm_pred}' not found. Creating default schema with arity {arity} and sort '{default_sort_name}'.")
            
            # The schema will have `arity` arguments, all of the same default sort.
            default_arg_sorts = [default_sort_name] * arity
            self.add_predicate_schema(norm_pred, default_arg_sorts)
        return norm_pred

    @kernel_function(
        description="Déclare un nouveau sort (un type de catégorie, comme 'personne' ou 'ville').",
        name="add_sort",
    )
    def add_sort(self, sort_name: str):
        """Ajoute un sort à la base de connaissances."""
        logger.info(f"AUDIT - [BeliefSetBuilderPlugin({id(self)})] Appel de add_sort avec: '{sort_name}'")
        norm_sort = self._normalize(sort_name)
        if norm_sort not in self._sorts:
            self._sorts[norm_sort] = []
        return f"Sort '{norm_sort}' added."

    @kernel_function(description="Define a predicate schema.", name="add_predicate_schema")
    def add_predicate_schema(self, predicate_name: str, argument_sorts: List[str]):
        logger.info(f"AUDIT - [BeliefSetBuilderPlugin({id(self)})] Appel de add_predicate_schema avec: '{predicate_name}', {argument_sorts}")
        
        # Correction spécifique pour le cas multilingue
        if predicate_name.lower() in ['mortale', 'mortales']:
            norm_pred = 'mortel'
        else:
            norm_pred = self._normalize(predicate_name)
            
        norm_args = [self._normalize(s) for s in argument_sorts]
        
        # The first argument's sort is considered the primary sort for this predicate.
        # This is the source of truth for its type.
        new_sort_name = norm_args[0] if norm_args else self._normalize(norm_pred)
        
        # Ensure the sort itself is registered
        if new_sort_name not in self._sorts:
            self.add_sort(new_sort_name)

        # Initialize the predicate in the unification system if it's not there yet.
        if norm_pred not in self._sort_parent:
            self._sort_parent[norm_pred] = norm_pred # It is its own representative initially.
            
        # This explicit declaration sets the cannonsical sort for THIS predicate's group root.
        self._predicate_to_sort[norm_pred] = new_sort_name
        self._predicates[norm_pred] = norm_args
        
        logger.debug(f"Predicate schema '{norm_pred}' registered with explicit sort '{new_sort_name}'.")
        return f"Predicate schema '{norm_pred}' declared with sort '{new_sort_name}'."

    @kernel_function(
        description="Déclare une constante (un individu spécifique, comme 'Socrate') et l'associe à un sort (une catégorie, comme 'homme').",
        name="add_constant_to_sort"
    )
    def add_constant_to_sort(self, constant_name: str, sort_name: str):
        """Ajoute une constante à un sort."""
        logger.info(f"AUDIT - [BeliefSetBuilderPlugin({id(self)})] Appel de add_constant_to_sort avec: '{constant_name}', '{sort_name}'")
        norm_const = self._normalize(constant_name)
        norm_sort = self._normalize(sort_name)
        if norm_sort not in self._sorts:
            self.add_sort(norm_sort)
        if norm_const not in self._sorts[norm_sort]:
            self._sorts[norm_sort].append(norm_const)
        return f"Constant '{norm_const}' added to sort '{norm_sort}'."

    @kernel_function(description="Add an atomic fact, e.g., 'Socrates is a man'.", name="add_atomic_fact")
    def add_atomic_fact(self, fact_predicate_name: str, fact_arguments: List[str]):
        """Ajoute un fait atomique après une validation et une réparation souples."""
        logger.info(f"AUDIT - [BeliefSetBuilderPlugin({id(self)})] Appel de add_atomic_fact avec: '{fact_predicate_name}', {fact_arguments}")
<<<<<<< HEAD
        p_name = self._normalize(fact_predicate_name)
        arg_list = [self._normalize(arg) for arg in fact_arguments]

        self._ensure_predicate_exists(p_name, arity=len(arg_list))

        expected_sorts = self._predicates[p_name]
        
        if len(arg_list) != len(expected_sorts):
            logger.error(f"Arity mismatch for '{p_name}'. Expected {len(expected_sorts)}, got {len(arg_list)}.")
            return f"Error: Arity mismatch for predicate '{p_name}'."

        for i, arg_name in enumerate(arg_list):
            expected_sort_name = self._normalize(expected_sorts[i])
            
            constant_sort = self._find_sort_of_constant(arg_name)
            
            # Case 1: The constant is completely new.
            if constant_sort is None:
                logger.debug(f"Constant '{arg_name}' is undeclared. Assigning to expected sort '{expected_sort_name}'.")
                self.add_constant_to_sort(arg_name, expected_sort_name)
            
            # Case 2: The constant exists, but its sort is not compatible with the one expected by the predicate.
            elif not self._is_subsort(constant_sort, expected_sort_name):
                logger.warning((f"Constant '{arg_name}' has sort '{constant_sort}', which is not a sub-sort of the "
                                f"expected '{expected_sort_name}'. "
                                f"Adding constant to the expected sort '{expected_sort_name}' as a repair mechanism."))
                self.add_constant_to_sort(arg_name, expected_sort_name)
            
            # Case 3: The constant exists and its sort is compatible. Do nothing.
            else:
                 logger.debug(f"Constant '{arg_name}' with sort '{constant_sort}' is compatible with expected sort '{expected_sort_name}'.")

        self._atomic_facts.append(AtomicFact(p_name, arg_list))
        return f"Atomic fact '{p_name}({', '.join(arg_list)})' added."
=======
        norm_pred_name = self._normalize(fact_predicate_name)
        norm_args = [self._normalize(arg) for arg in fact_arguments]

        # Assure que le prédicat existe pour éviter les KeyErrors.
        # Si le LLM l'utilise, il doit être valide, donc nous lui faisons confiance et le créons si nécessaire.
        if norm_pred_name not in self._predicates:
            logger.warning(f"Réparation implicite : Le prédicat '{norm_pred_name}' a été utilisé sans déclaration préalable. Création d'un schéma par défaut.")
            # Créer un schéma par défaut avec la bonne arité et une sorte portant le même nom
            default_sort = norm_pred_name
            self.add_predicate_schema(norm_pred_name, [default_sort] * len(norm_args))

        # Re-vérifier l'arité après une potentielle réparation
        expected_arity = len(self._predicates[norm_pred_name])
        actual_arity = len(norm_args)
        if actual_arity != expected_arity:
            raise ValueError(f"Erreur d'arité pour le prédicat '{norm_pred_name}'. Attendu : {expected_arity}, Reçu : {actual_arity}.")

        expected_sorts = self._predicates[norm_pred_name]
        for i, arg_name in enumerate(norm_args):
            expected_sort = self._normalize(expected_sorts[i])
            actual_sort = self._find_sort_of_constant(arg_name)

            if not actual_sort:
                logger.info(f"Réparation : La constante '{arg_name}' était non déclarée. Ajout à la sorte attendue '{expected_sort}'.")
                self.add_constant_to_sort(arg_name, expected_sort)
                continue

            if not self._is_compatible(actual_sort, expected_sort):
                # Lever une erreur si les sortes sont déclarées mais incompatibles.
                raise ValueError(f"Erreur de validation: Incompatibilité de sorte irréparable pour l'argument '{arg_name}' du prédicat '{norm_pred_name}'. "
                                 f"Attendu une sorte compatible avec '{expected_sort}', mais trouvé '{actual_sort}'.")

        self._atomic_facts.append(AtomicFact(norm_pred_name, norm_args))
        return f"Fait atomique '{norm_pred_name}({', '.join(norm_args)})' ajouté après validation flexible."
>>>>>>> 35f98988

    @kernel_function(description="Add a negated atomic fact, e.g., 'Socrates is NOT a god'.", name="add_negated_atomic_fact")
    def add_negated_atomic_fact(self, fact_predicate_name: str, fact_arguments: List[str]):
        p_name = self._normalize(fact_predicate_name)
        arg_list = [self._normalize(arg) for arg in fact_arguments]

        if p_name not in self._predicates:
            sort_name_for_predicate = p_name
            self.add_predicate_schema(p_name, [sort_name_for_predicate])

        expected_sorts = self._predicates[p_name]
        for i, arg_name in enumerate(arg_list):
            if i < len(expected_sorts):
                sort_name = expected_sorts[i]
                if sort_name not in self._sorts:
                    self.add_sort(sort_name)
                if arg_name not in self._sorts[sort_name]:
                    self._sorts[sort_name].append(arg_name)

        self._negated_atomic_facts.append(NegatedAtomicFact(p_name, arg_list))
        return f"Negated atomic fact 'not {p_name}({', '.join(arg_list)})' added."

    @kernel_function(description="Add a universal implication.", name="add_universal_implication")
    def add_universal_implication(self, impl_antecedent_predicate: str, impl_consequent_predicate: str, impl_sort_of_variable: str):
        logger.info(f"AUDIT - [BeliefSetBuilderPlugin({id(self)})] Appel de add_universal_implication avec: '{impl_antecedent_predicate}' => '{impl_consequent_predicate}'")
        # Ensure predicates exist with a default arity of 1 before proceeding.
        norm_antecedent = self._ensure_predicate_exists(impl_antecedent_predicate, arity=1)
        norm_consequent = self._ensure_predicate_exists(impl_consequent_predicate, arity=1)

        # Now that they are guaranteed to exist, unify their sorts.
        self._unify_sorts(norm_consequent, norm_antecedent) # Consequent is the parent sort
        unified_sort = self._predicate_to_sort[self._find_sort_representative(norm_consequent)]

        self._universal_implications.append(UniversalImplication(
            norm_antecedent,
            norm_consequent,
            unified_sort
        ))
        return "Universal implication added."
        
    @kernel_function(description="Add an existential conjunction, e.g., 'Some A are B'.", name="add_existential_conjunction")
    def add_existential_conjunction(self, predicate1: str, predicate2: str, sort_of_variable: str):
        logger.info(f"AUDIT - [BeliefSetBuilderPlugin({id(self)})] Appel de add_existential_conjunction avec: '{predicate1}' and '{predicate2}'")
        # Ensure predicates exist with a default arity of 1 before proceeding.
        norm_p1 = self._ensure_predicate_exists(predicate1, arity=1)
        norm_p2 = self._ensure_predicate_exists(predicate2, arity=1)

        self._unify_sorts(norm_p1, norm_p2)
        unified_sort = self._predicate_to_sort[self._find_sort_representative(norm_p1)]

        self._existential_conjunctions.append(ExistentialConjunction(norm_p1, norm_p2, unified_sort))
        return "Existential conjunction added."

    def _infer_sort_hierarchy(self):
        """
        Analyse les implications universelles pour inférer une hiérarchie de sortes.
        Par exemple, de `forall X: (homme(X) => mortel(X))`, on déduit que `homme`
        est une sous-sorte de `mortel`.
        """
        self.logger.info("Starting sort hierarchy inference from universal implications...")
        # L'unification via _unify_sorts a déjà aligné les prédicats sur un nom de sorte canonique.
        # Maintenant, nous établissons la relation hiérarchique directionnelle.
        for impl in self._universal_implications:
            try:
                # La sorte de l'antécédent est la sous-sorte.
                # Le nom de la sorte est dérivé du nom du prédicat antécédent.
                sub_sort = self._normalize(self._predicate_to_sort.get(impl.antecedent_predicate, impl.antecedent_predicate))
                
                # Le conséquent définit la super-sorte.
                super_sort = self._normalize(self._predicate_to_sort.get(impl.consequent_predicate, impl.consequent_predicate))

                if sub_sort != super_sort:
                    if sub_sort not in self._sort_hierarchy:
                        self._sort_hierarchy[sub_sort] = set()
                    
                    if super_sort not in self._sort_hierarchy.get(sub_sort, set()):
                        self._sort_hierarchy[sub_sort].add(super_sort)
                        self.logger.debug(f"Inferred hierarchy: '{sub_sort}' is a sub-sort of '{super_sort}'.")

            except Exception as e:
                self.logger.error(f"Error during hierarchy inference for implication {impl}: {e}", exc_info=True)
        self.logger.info(f"Sort hierarchy inference completed. Current hierarchy: {self._sort_hierarchy}")

    def _is_compatible(self, actual_sort: str, expected_sort: str) -> bool:
        """
        Vérifie si la sorte `actual_sort` est compatible avec `expected_sort`,
        c'est-à-dire si elles sont identiques ou si `actual_sort` est une sous-sorte
        directe ou indirecte de `expected_sort`.
        """
        if actual_sort == expected_sort:
            return True

        # Parcours en largeur pour trouver si expected_sort est un ancêtre
        q = [actual_sort]
        visited = {actual_sort}
        
        while q:
            current_sort = q.pop(0)
            
            super_sorts = self._sort_hierarchy.get(current_sort, set())
            for super_sort in super_sorts:
                if super_sort == expected_sort:
                    return True
                if super_sort not in visited:
                    visited.add(super_sort)
                    q.append(super_sort)
        
        return False

    def _find_sort_of_constant(self, constant_name: str) -> Optional[str]:
        """Trouve la sorte associée à une constante."""
        norm_const = self._normalize(constant_name)
        for sort_name, constants in self._sorts.items():
            if norm_const in constants:
                return sort_name
        return None

    def _create_safe_fol_atom(self, FolAtom, predicate, arguments):
        """
        Safely creates a FolAtom after checking for sort compatibility.
        Returns the atom on success, or None on failure.
        """
        try:
            # Direct check for arity
            if predicate.getArity() != arguments.size():
                logger.error(f"Arity mismatch for predicate '{str(predicate.getName())}'. "
                             f"Expected {predicate.getArity()}, but got {arguments.size()}.")
                return None

            # Check sort compatibility for each argument
            expected_sorts = predicate.getArgumentTypes()
            for i in range(arguments.size()):
                arg = arguments.get(i)
                arg_sort = arg.getSort()
                expected_sort = expected_sorts.get(i)
                if not arg_sort.equals(expected_sort):
                    logger.error(f"Sort mismatch for predicate '{str(predicate.getName())}' at position {i}. "
                                 f"Expected sort '{str(expected_sort.getName())}' but argument '{str(arg.toString())}' has sort '{str(arg_sort.getName())}'.")
                    return None
            
            # If all checks pass, create and return the atom
            return FolAtom(predicate, arguments)

        except Exception as e:
            # Catch potential Java exceptions during creation
            logger.error(f"Failed to create FolAtom for predicate '{str(predicate.getName())}' due to Java exception: {e}", exc_info=True)
            return None
        
    def build_tweety_belief_set(self, tweety_bridge: "TweetyBridge") -> Optional[Any]:
        """
        Builds a FolBeliefSet programmatically by directly instantiating Java objects,
        bypassing the string parser.
        """
        try:
            if not jpype or not jpype.isJVMStarted():
                logger.error("JVM not started. Cannot build belief set.")
                return None

            # Retrieve cached Java classes from the initializer
            initializer = tweety_bridge.initializer
            FolBeliefSet = initializer.FolBeliefSet
            FolSignature = initializer.FolSignature
            Sort = initializer.Sort
            Constant = initializer.Constant
            Predicate = initializer.Predicate
            FolAtom = initializer.FolAtom
            Variable = initializer.Variable
            ForallQuantifiedFormula = initializer.ForallQuantifiedFormula
            ExistsQuantifiedFormula = initializer.ExistsQuantifiedFormula
            Implication = initializer.Implication
            Conjunction = initializer.Conjunction
            Negation = initializer.Negation
            ArrayList = jpype.JClass("java.util.ArrayList")

            # 1. Create signature
            signature = FolSignature()
            
            # Add sorts and constants
            java_sorts = {}
            java_constants = {}
            for sort_name, constants in self._sorts.items():
                jsort = Sort(sort_name)
                signature.add(jsort)
                java_sorts[sort_name] = jsort
                for const_name in constants:
                    jconst = Constant(const_name, jsort)
                    signature.add(jconst)
                    java_constants[const_name] = jconst

            # 2. Add predicates to signature
            java_predicates = {}
            for pred_name, arg_sorts in self._predicates.items():
                j_arg_sorts = ArrayList()
                valid_sorts = True
                for s_name in arg_sorts:
                    if s_name in java_sorts:
                        j_arg_sorts.add(java_sorts[s_name])
                    else:
                        logger.warning(f"Sort '{s_name}' for predicate '{pred_name}' not found. Skipping.")
                if not j_arg_sorts.isEmpty():
                    jpred = Predicate(pred_name, j_arg_sorts)
                    signature.add(jpred)
                    java_predicates[pred_name] = jpred
                else:
                    logger.warning(f"Predicate '{pred_name}' could not be created due to missing argument sorts.")

            belief_set = FolBeliefSet()
            belief_set.setSignature(signature) # CRITICAL FIX: Attach the signature to the belief set

            # 3. Add formulas
            # Add atomic facts
            for fact in self._atomic_facts:
                if fact.predicate_name in java_predicates:
                    j_pred = java_predicates[fact.predicate_name]
                    j_args = ArrayList()
                    for arg_name in fact.arguments:
                        if arg_name in java_constants:
                            j_args.add(java_constants[arg_name])
                        else:
                            logger.warning(f"Constant '{arg_name}' not found for fact '{fact.predicate_name}'. Skipping argument.")
                    
                    atom = self._create_safe_fol_atom(FolAtom, j_pred, j_args)
                    if atom:
                        belief_set.add(atom)

            # Add negated atomic facts
            for fact in self._negated_atomic_facts:
                if fact.predicate_name in java_predicates:
                    j_pred = java_predicates[fact.predicate_name]
                    j_args = ArrayList()
                    for arg_name in fact.arguments:
                        if arg_name in java_constants:
                            j_args.add(java_constants[arg_name])
                        else:
                            logger.warning(f"Constant '{arg_name}' not found for negated fact '{fact.predicate_name}'. Skipping argument.")
                    
                    atom = self._create_safe_fol_atom(FolAtom, j_pred, j_args)
                    if atom:
                        negated_formula = Negation(atom)
                        belief_set.add(negated_formula)

            # Add universal implications
            for impl in self._universal_implications:
                base_char = impl.sort_of_variable[0]
                normalized_char = unicodedata.normalize('NFKD', base_char).encode('ascii', 'ignore').decode('ascii')
                var_name = normalized_char.upper() if normalized_char else 'X'

                j_sort = java_sorts.get(impl.sort_of_variable)
                if not j_sort:
                    logger.error(f"Sort '{impl.sort_of_variable}' not found for universal implication.")
                    continue
                
                j_var = Variable(var_name, j_sort)
                
                ante_pred = java_predicates.get(impl.antecedent_predicate)
                ante_args = ArrayList()
                ante_args.add(j_var)
                antecedent = self._create_safe_fol_atom(FolAtom, ante_pred, ante_args)
                
                cons_pred = java_predicates.get(impl.consequent_predicate)
                cons_args = ArrayList()
                cons_args.add(j_var)
                consequent = self._create_safe_fol_atom(FolAtom, cons_pred, cons_args)

                if antecedent and consequent:
                    implication = Implication(antecedent, consequent)
                    quantified_formula = ForallQuantifiedFormula(implication, j_var)
                    belief_set.add(quantified_formula)
                else:
                    logger.error(f"Skipping universal implication due to atom creation failure: forall {var_name}:{impl.sort_of_variable}.({impl.antecedent_predicate}({var_name}) => {impl.consequent_predicate}({var_name}))")

            # Add existential conjunctions
            for ex in self._existential_conjunctions:
                var_name = ex.sort_of_variable[0].upper()
                j_sort = java_sorts.get(ex.sort_of_variable)
                if not j_sort:
                    logger.error(f"Sort '{ex.sort_of_variable}' not found for existential conjunction.")
                    continue

                j_var = Variable(var_name, j_sort)

                p1 = java_predicates.get(ex.predicate1)
                p1_args = ArrayList()
                p1_args.add(j_var)
                atom1 = self._create_safe_fol_atom(FolAtom, p1, p1_args)
                
                p2 = java_predicates.get(ex.predicate2)
                p2_args = ArrayList()
                p2_args.add(j_var)
                atom2 = self._create_safe_fol_atom(FolAtom, p2, p2_args)

                if atom1 and atom2:
                    conjunction = Conjunction(atom1, atom2)
                    quantified_formula = ExistsQuantifiedFormula(conjunction, j_var)
                    belief_set.add(quantified_formula)
                else:
                    logger.error(f"Skipping existential conjunction due to atom creation failure: exists {var_name}:{ex.sort_of_variable}.({ex.predicate1}({var_name}) and {ex.predicate2}({var_name}))")

            # --- DEBUT DEBUG LOGS ---
            sig_string = f"Signature state:\n"
            # Explicitly cast Java strings to Python strings
            sig_string += f"  Sorts: {[str(s.getName()) for s in signature.getSorts()]}\n"

            const_list = []
            for c in signature.getConstants():
                # Explicitly cast Java strings to Python strings
                const_list.append(f"{str(c.toString())}:{str(c.getSort().getName())}")
            sig_string += f"  Constants: {const_list}\n"

            pred_list = []
            for p in signature.getPredicates():
                # Explicitly cast Java strings to Python strings
                arg_sort_names = [str(s.getName()) for s in p.getArgumentTypes()]
                pred_list.append(f"{str(p.getName())}({', '.join(arg_sort_names)})")
            sig_string += f"  Predicates: {pred_list}\n"

            logger.info(sig_string)
            # Explicitly cast the belief set's string representation
            logger.info(f"Programmatically built belief set: {str(belief_set.toString())}")
            # --- FIN DEBUG LOGS ---
            
            return belief_set

        except (jpype.JException, AttributeError, TypeError) as e:
            logger.error(f"Failed to build Tweety belief set due to an exception: {e}", exc_info=True)
            return None
        except Exception as e:
            logger.error(f"An unexpected error occurred during belief set construction: {e}", exc_info=True)
            return None


def _load_prompt_from_file(prompt_filename: str) -> str:
    """Charge un prompt depuis un fichier dans le répertoire 'prompts'."""
    script_dir = os.path.dirname(__file__)
    # Remonter de deux niveaux (logic -> core -> agents) pour trouver le répertoire 'prompts'
    agents_dir = os.path.dirname(os.path.dirname(script_dir))
    prompt_path = os.path.join(agents_dir, 'prompts', prompt_filename)
    try:
        with open(prompt_path, 'r', encoding='utf-8') as f:
            return f.read()
    except FileNotFoundError:
        logger.error(f"Fichier de prompt introuvable : {prompt_path}")
        raise

SYSTEM_PROMPT_FOL = _load_prompt_from_file("fol_system.prompt")
PROMPT_GEN_FOL_QUERIES = """Expert FOL : À partir du texte et de l'ensemble de croyances (belief set), générez des requêtes FOL pertinentes et syntaxiquement valides au format JSON.

Règles impératives :
1.  **Format de sortie :** Produire un JSON unique contenant une clé "queries" avec une liste de chaînes de caractères.
    ```json
    {
      "queries": [
        "NomPredicat(constante1)",
        "exists X:sort (AutrePredicat(X))",
        "forall Y:autre_sort (Implique(Y, Z))"
      ]
    }
    ```
2.  **Validation :** Chaque requête DOIT être syntaxiquement correcte et utiliser UNIQUEMENT les sorts, constantes et prédicats définis dans le `belief_set`.
3.  **Pertinence :** Les requêtes doivent être en lien direct avec le texte fourni et chercher à vérifier ou inférer des informations.
4.  **Simplicité :** Préférez des requêtes simples et atomiques (une seule proposition).

**Contexte :**

*   **Texte :** {{$input}}
*   **Belief Set (signature et formules existantes) :** {{$belief_set}}

Générez le JSON contenant les requêtes.
"""


PROMPT_INTERPRET_FOL = """Expert FOL : Interprétez les résultats de requêtes FOL en langage accessible.

**Contexte :**
*   **Texte original :** {{$input}}
*   **Ensemble de croyances (Belief Set) :** {{$belief_set}}
*   **Requêtes exécutées :** {{$queries}}
*   **Résultats bruts de Tweety :** {{$tweety_result}}

**Votre Tâche :**
Pour chaque requête, fournissez :
1.  **L'objectif de la requête :** Que cherchait-on à savoir ? (par exemple, "Vérifier si Socrate est mortel").
2.  **Le résultat :** `ACCEPTED` (prouvé) ou `REJECTED` (non prouvé).
3.  **L'interprétation :** Expliquez ce que le résultat signifie en langage simple, en vous basant sur le contexte.
4.  **Les implications :** Quelles conclusions peut-on tirer de ce résultat ?

Terminez par une **conclusion générale concise** qui résume les apprentissages clés de l'analyse.
"""

class FirstOrderLogicAgent(BaseLogicAgent):
    """
    Agent spécialiste de l'analyse en logique du premier ordre (FOL).
    """
    
    service: Optional[ChatCompletionClientBase] = Field(default=None, exclude=True)
    settings: Optional[Any] = Field(default=None, exclude=True)

    def __init__(self, kernel: Kernel, tweety_bridge: "TweetyBridge", agent_name: str = "FirstOrderLogicAgent", service_id: Optional[str] = None):
        system_prompt = _load_prompt_from_file("fol_system.prompt")
        super().__init__(
            kernel=kernel,
            agent_name=agent_name,
            logic_type_name="FOL",
            system_prompt=system_prompt
        )
        self._llm_service_id = service_id
        if kernel and service_id:
            try:
                self.service = kernel.get_service(service_id, type=ChatCompletionClientBase)
            except Exception as e:
                self.logger.warning(f"Could not retrieve service '{service_id}': {e}")
        
        self._tweety_bridge = tweety_bridge
        # Le plugin qui contient nos outils. Il sera instancié ici.
        self._builder_plugin = BeliefSetBuilderPlugin(logger=self.logger)
        self.logger.info(f"AUDIT - Agent {self.name} a initialisé son plugin builder avec l'ID: {id(self._builder_plugin)}")
        self.logger.info(f"Agent {self.name} initialisé. Stratégie: Appel d'Outils (construction programmatique).")

    def get_agent_capabilities(self) -> Dict[str, Any]:
        return {
            "name": self.name,
            "logic_type": self.logic_type,
            "description": "Agent capable d'analyser du texte en utilisant la logique du premier ordre (FOL).",
            "methods": {
                "text_to_belief_set": "Convertit un texte en un ensemble de croyances FOL.",
                "generate_queries": "Génère des requêtes FOL pertinentes.",
                "execute_query": "Exécute une requête FOL sur un ensemble de croyances.",
                "interpret_results": "Interprète les résultats de requêtes FOL.",
                "validate_formula": "Valide la syntaxe d'une formule FOL."
            }
        }

    async def setup_agent_components(self, llm_service_id: str) -> None:
        """
        Configure les composants de l'agent, notamment le pont logique et les fonctions sémantiques.
        """
        super().setup_agent_components(llm_service_id)
        self.logger.info(f"Configuration des composants pour {self.name}...")

        # Attendre que le pont Tweety soit prêt si l'initialisation est asynchrone
        if hasattr(self._tweety_bridge, 'wait_for_jvm') and asyncio.iscoroutinefunction(self._tweety_bridge.wait_for_jvm):
            await self._tweety_bridge.wait_for_jvm()

        if not TweetyInitializer.is_jvm_ready():
            self.logger.error("Tentative de setup FOL Kernel alors que la JVM n'est PAS démarrée.")
            raise RuntimeError("TweetyBridge not initialized, JVM not ready.")

        # Ajout du plugin de construction comme une collection d'outils
        self._kernel.add_plugin(self._builder_plugin, plugin_name="BeliefBuilder")

        # Manually create KernelFunctions from prompts
        gen_queries_func = KernelFunctionFromPrompt(
            function_name="GenerateFOLQueries",
            plugin_name="fol_reasoning",
            prompt=PROMPT_GEN_FOL_QUERIES
        )
        interpret_func = KernelFunctionFromPrompt(
            function_name="InterpretFOLResult",
            plugin_name="fol_reasoning",
            prompt=PROMPT_INTERPRET_FOL
        )

        # Create a plugin from these functions
        prompt_plugin = KernelPlugin(
            name="fol_reasoning",
            functions=[gen_queries_func, interpret_func]
        )
        
        # Add the plugin to the kernel
        self._kernel.add_plugin(prompt_plugin)

        self.logger.info(f"Plugin 'BeliefBuilder' and prompt-based plugin 'fol_reasoning' added to the kernel.")
            
    def _normalize_identifier(self, text: str) -> str:
        """Normalise un identifiant en snake_case sans accents."""
        import unidecode
        text = unidecode.unidecode(text)
        text = re.sub(r'\s+', '_', text)
        text = re.sub(r'[^a-zA-Z0-9_]', '', text)
        return text.lower()

    async def text_to_belief_set(self, text: str, context: Optional[Dict[str, Any]] = None) -> Tuple[Optional[FirstOrderBeliefSet], str]:
        """
        Convertit un texte en `FirstOrderBeliefSet` en utilisant la stratégie d'appel d'outils.
        """
        self.logger.info(f"Début de la conversion de texte vers FOL (stratégie Outils) pour {self.name}...")

        self._builder_plugin.reset()

        from semantic_kernel.connectors.ai.open_ai import OpenAIChatPromptExecutionSettings
        # In SK v0.9, tool calling is enabled via these settings
        prompt_exec_settings = OpenAIChatPromptExecutionSettings(
            service_id=self._llm_service_id,
            function_call_behavior="auto_invoke_kernel_functions"
        )

        try:
            # Create a history with the system prompt
            chat_history = ChatHistory(system_message=self.system_prompt)
            chat_history.add_user_message(text)

            # In SK v0.9, the kernel expects KernelArguments
            arguments = KernelArguments(
                settings=prompt_exec_settings,
                chat_history=chat_history,
                input=text
            )

            # In SK v0.9, we need to wrap the chat flow in a semantic function
            # that has tool calling enabled in its execution settings.
            prompt_function = KernelFunctionFromPrompt(
                function_name="chat_with_tools",
                plugin_name="ChatTool",
                prompt=self.system_prompt,
                prompt_execution_settings=prompt_exec_settings,
            )

            # The function calling is handled automatically by the kernel when invoking this function
            result = await self._kernel.invoke(
                function=prompt_function,
                arguments=arguments,
            )

            # --- NOUVELLE ÉTAPE : INFERENCE DE LA HIERARCHIE ---
            self.logger.info("Le LLM a terminé d'appeler les outils. Inférence de la hiérarchie des sortes...")
            self._builder_plugin._infer_sort_hierarchy()
            # ----------------------------------------------------

            self.logger.info("Construction de l'ensemble de croyances Tweety...")
            java_belief_set = self._builder_plugin.build_tweety_belief_set(self._tweety_bridge)
            if java_belief_set is None:
                return None, "La construction programmatique du belief set a échoué."

            final_belief_set = FirstOrderBeliefSet(content=str(java_belief_set.toString()), java_object=java_belief_set)

            if final_belief_set.is_empty():
                 return final_belief_set, "Aucune structure logique pertinente n'a été trouvée."

            return final_belief_set, "Conversion réussie."

        except KernelException as e:
            if e.__cause__ and isinstance(e.__cause__, ValueError):
                msg = f"Erreur de validation: {e.__cause__}"
                self.logger.warning(f"Validation error during tool call: '{msg}'. Returning empty belief set.")
                return FirstOrderBeliefSet(content="", java_object=None), msg
            self.logger.error(f"Erreur du noyau sémantique inattendue : {e}", exc_info=True)
            raise e
        except Exception as e:
            self.logger.error(f"Exception inattendue dans `text_to_belief_set`: {e}", exc_info=True)
            raise e
    
    def _extract_json_block(self, text: str) -> str:
        """
        Extracts a JSON block from a string, handling both markdown-formatted
        blocks and raw JSON possibly surrounded by other text.
        """
        # Priorité 1: Chercher un bloc ```json ... ```
        match = re.search(r"```(json)?\s*({.*})\s*```", text, re.DOTALL)
        if match:
            return match.group(2).strip()
        
        # Priorité 2: Chercher le JSON entre la première et la dernière accolade
        # ce qui est plus robuste aux textes explicatifs du LLM.
        match = re.search(r"({.*})", text, re.DOTALL)
        if match:
            return match.group(1).strip()
            
        return text # Fallback: retourne le texte original s'il n'y a pas d'accolades.
        
        
    async def generate_queries(self, text: str, belief_set: FirstOrderBeliefSet, **kwargs) -> List[str]:
        """
        Génère une liste de requêtes FOL pertinentes en utilisant le LLM.
        """
        self.logger.info(f"Génération de requêtes FOL pour {self.name}...")
        try:
            if not belief_set or not belief_set.content:
                return []
                
            args = {"input": text, "belief_set": belief_set.content}
            result = await self._kernel.invoke(
                self._kernel.plugins["fol_reasoning"]["GenerateFOLQueries"], **args
            )
            queries = json.loads(self._extract_json_block(str(result))).get("queries", [])
            self.logger.info(f"{len(queries)} requêtes potentielles reçues du LLM.")
            
            # Valider chaque requête générée
            valid_queries = []
            for q_str in queries:
                if await self.validate_formula(q_str, belief_set):
                    valid_queries.append(q_str)
                    self.logger.info(f"Requête validée: {q_str}")
                else:
                    self.logger.warning(f"Requête invalide rejetée: {q_str}")
            return valid_queries
        except Exception as e:
            self.logger.error(f"Erreur durant la génération de requêtes: {e}", exc_info=True)
            return []

    async def execute_query(self, belief_set: FirstOrderBeliefSet, query: str) -> Tuple[Optional[bool], str]:
        """
        Exécute une requête FOL sur un `FirstOrderBeliefSet` donné.
        """
        self.logger.info(f"Exécution de la requête: {query} pour l'agent {self.name}")
        
        java_belief_set = await self._recreate_java_belief_set(belief_set)
        if not java_belief_set:
            return None, "Impossible de recréer ou de trouver l'objet belief set Java."
            
        try:
            # La méthode fol_query attend la requête sous forme de chaîne de caractères.
            entails = self._tweety_bridge.fol_query(java_belief_set, query)
            result_str = "ACCEPTED" if entails else "REJECTED"
            return entails, result_str
        except Exception as e:
            error_msg = f"Erreur lors de l'exécution de la requête: {e}"
            self.logger.error(error_msg, exc_info=True)
            return None, f"FUNC_ERROR: {error_msg}"

    async def interpret_results(self, text: str, belief_set: BeliefSet,
                         queries: List[str], results: List[Tuple[Optional[bool], str]],
                         context: Optional[Dict[str, Any]] = None) -> str:
        """
        Traduit les résultats bruts d'une ou plusieurs requêtes en une explication en langage naturel.
        """
        self.logger.info(f"Interprétation des résultats pour l'agent {self.name}...")
        try:
            queries_str = "\n".join(queries)
            results_text_list = [res[1] if res else "Error: No result" for res in results]
            results_str = "\n".join(results_text_list)
            
            result = await self._kernel.invoke(
                self._kernel.plugins["fol_reasoning"]["InterpretFOLResult"],
                input=text,
                belief_set=belief_set.content,
                queries=queries_str,
                tweety_result=results_str
            )
            return str(result)
        except Exception as e:
            error_msg = f"Erreur durant l'interprétation des résultats: {e}"
            self.logger.error(error_msg, exc_info=True)
            return f"Error: {error_msg}"

    async def validate_formula(self, formula: str, belief_set: Optional[FirstOrderBeliefSet] = None) -> bool:
        """
        Validates the syntax of a FOL formula, optionally against a belief set's signature.
        """
        self.logger.debug(f"Validation de la formule FOL: {formula}")
        if belief_set:
            java_belief_set = await self._recreate_java_belief_set(belief_set)
            if java_belief_set:
                signature = java_belief_set.getSignature()
                is_valid, _ = self.tweety_bridge._fol_handler.validate_formula_with_signature(signature, formula)
                return is_valid

        # Fallback to context-less validation
        is_valid, _ = self.tweety_bridge.validate_fol_formula(formula)
        return is_valid

    async def is_consistent(self, belief_set: FirstOrderBeliefSet) -> Tuple[bool, str]:
        """
        Checks if a FOL belief set is consistent.
        """
        self.logger.info(f"Vérification de la consistance pour {self.name}")
        
        java_belief_set = await self._recreate_java_belief_set(belief_set)
        if not java_belief_set:
            return False, "Impossible de recréer ou de trouver l'objet belief set Java pour la vérification de consistance."
            
        try:
            is_cons, _ = await self._tweety_bridge.fol_check_consistency(java_belief_set)
            if not is_cons:
                return False, "Le belief set est incohérent (inconsistent)."
            
            return True, "Le belief set est cohérent (consistent)."
        except Exception as e:
            self.logger.error(f"Erreur inattendue durant la vérification de consistance: {e}", exc_info=True)
            return False, str(e)

    async def _recreate_java_belief_set(self, belief_set: FirstOrderBeliefSet) -> Optional[Any]:
        """
        Ensures a Java BeliefSet object is available. If an object is already present,
        it's returned. Otherwise, this logic should be handled by the method that
        initially creates the belief set, like `text_to_belief_set`.
        """
        if belief_set.java_object:
            self.logger.debug("Utilisation de l'objet Java BeliefSet préexistant.")
            return belief_set.java_object
        
        # Fallback for situations where a belief set might need to be created from string content
        if belief_set.content:
            self.logger.warning("Tentative de reconstruction JIT (Just-In-Time) du BeliefSet à partir du contenu. "
                               "Cette approche est obsolète et peut manquer de fiabilité.")
            try:
                java_object = self.tweety_bridge.create_belief_set_from_string(belief_set.content)
                if java_object:
                    return java_object
            except Exception as e:
                self.logger.error(f"Échec de la reconstruction JIT du BeliefSet: {e}", exc_info=True)
                return None

        self.logger.error("Aucun objet Java BeliefSet disponible et aucune chaîne de contenu valide pour le reconstruire.")
        return None

    def _create_belief_set_from_data(self, belief_set_data: Dict[str, Any]) -> Optional[FirstOrderBeliefSet]:
        """Recreates a BeliefSet object from a dictionary."""
        content = belief_set_data.get("content", "")
        if not content:
            return None
        
        # This method is synchronous, so we can't call async methods here.
        # It's better to rely on JIT reconstruction.
        return FirstOrderBeliefSet(content=content, java_object=None)

    async def validate_argument(self, premises: List[str], conclusion: str, **kwargs) -> bool:
        """
        Valide un argument structuré (prémisses, conclusion) en FOL.
        """
        self.logger.info(f"Validation de l'argument FOL pour {self.name}...")
        context_text = " ".join(premises)
        belief_set, status = await self.text_to_belief_set(context_text)

        if not belief_set:
            self.logger.error(f"Impossible de créer un belief set à partir des prémisses. Statut: {status}")
            return False

        if not await self.validate_formula(conclusion, belief_set):
            self.logger.warning(f"La conclusion '{conclusion}' a une syntaxe invalide ou n'est pas alignée avec la signature du belief set.")
            return False

        entails, query_status = await self.execute_query(belief_set, conclusion)

        if entails is None:
            self.logger.error(f"Erreur lors de l'exécution de la requête pour la conclusion '{conclusion}': {query_status}")
            return False

        return entails

    # Méthodes génériques de l'agent (interfaces requises)
    async def get_response(self, chat_history: ChatHistory, **kwargs) -> AsyncGenerator[List[ChatMessageContent], None]:
        logger.warning(f"La méthode 'get_response' n'est pas l'interaction standard pour {self.name}.")
        yield []
    
    async def invoke_single(self, chat_history: ChatHistory, **kwargs) -> ChatMessageContent:
        """Point d'entrée principal pour les interactions génériques."""
        last_user_message = next((m.content for m in reversed(chat_history) if m.role == "user"), None)
        if not last_user_message or not isinstance(last_user_message, str):
             return ChatMessageContent(role="assistant", content="Veuillez fournir une instruction en texte.", name=self.name)
        
        # Ce point d'entrée est un passe-plat vers la logique principale
        belief_set, status = await self.text_to_belief_set(last_user_message)
        if not belief_set:
            response_content = {"error": status}
        else:
            response_content = belief_set.to_dict()

        return ChatMessageContent(role="assistant", content=json.dumps(response_content), name=self.name)<|MERGE_RESOLUTION|>--- conflicted
+++ resolved
@@ -201,43 +201,6 @@
         
         return final_name
 
-    def _find_sort_of_constant(self, constant_name: str) -> Optional[str]:
-        """Finds the most specific sort a constant belongs to."""
-        for sort, constants in self._sorts.items():
-            if constant_name in constants:
-                return sort
-        return None
-
-    def _is_subsort(self, sub_sort_candidate: str, super_sort_target: str) -> bool:
-        """
-        Checks if sub_sort_candidate is a sub-sort of super_sort_target in the hierarchy.
-        A sort is a sub-sort of another if they share the same representative.
-        """
-        if sub_sort_candidate == super_sort_target:
-            return True
-            
-        try:
-            pred_for_sub_sort = self._normalize(sub_sort_candidate)
-            pred_for_super_sort = self._normalize(super_sort_target)
-
-            if pred_for_sub_sort not in self._sort_parent or pred_for_super_sort not in self._sort_parent:
-                return False
-
-            root_sub = self._find_sort_representative(pred_for_sub_sort)
-            root_super = self._find_sort_representative(pred_for_super_sort)
-            
-            return root_sub == root_super
-        except KeyError:
-            return False
-
-    def _infer_sort_hierarchy(self):
-        """
-        This method is now a placeholder. The sort unification logic has been moved
-        directly into `add_universal_implication` to build the hierarchy incrementally.
-        """
-        logger.debug("Call to _infer_sort_hierarchy() noted. Unification is now incremental.")
-        pass
-
     def _ensure_predicate_exists(self, predicate_name: str, arity: int = 1):
         """
         Ensures a predicate schema exists. If not, creates a default one.
@@ -316,30 +279,31 @@
     def add_atomic_fact(self, fact_predicate_name: str, fact_arguments: List[str]):
         """Ajoute un fait atomique après une validation et une réparation souples."""
         logger.info(f"AUDIT - [BeliefSetBuilderPlugin({id(self)})] Appel de add_atomic_fact avec: '{fact_predicate_name}', {fact_arguments}")
-<<<<<<< HEAD
-        p_name = self._normalize(fact_predicate_name)
-        arg_list = [self._normalize(arg) for arg in fact_arguments]
-
-        self._ensure_predicate_exists(p_name, arity=len(arg_list))
-
-        expected_sorts = self._predicates[p_name]
-        
-        if len(arg_list) != len(expected_sorts):
-            logger.error(f"Arity mismatch for '{p_name}'. Expected {len(expected_sorts)}, got {len(arg_list)}.")
-            return f"Error: Arity mismatch for predicate '{p_name}'."
-
-        for i, arg_name in enumerate(arg_list):
+        norm_pred_name = self._normalize(fact_predicate_name)
+        norm_args = [self._normalize(arg) for arg in fact_arguments]
+
+        self._ensure_predicate_exists(norm_pred_name, arity=len(norm_args))
+
+        expected_sorts = self._predicates[norm_pred_name]
+        
+        if len(norm_args) != len(expected_sorts):
+            logger.error(f"Arity mismatch for '{norm_pred_name}'. Expected {len(expected_sorts)}, got {len(norm_args)}.")
+            return f"Error: Arity mismatch for predicate '{norm_pred_name}'."
+
+        # The new combined logic
+        for i, arg_name in enumerate(norm_args):
             expected_sort_name = self._normalize(expected_sorts[i])
             
             constant_sort = self._find_sort_of_constant(arg_name)
             
-            # Case 1: The constant is completely new.
+            # Case 1: The constant is completely new. Assign it to the expected sort.
             if constant_sort is None:
                 logger.debug(f"Constant '{arg_name}' is undeclared. Assigning to expected sort '{expected_sort_name}'.")
                 self.add_constant_to_sort(arg_name, expected_sort_name)
             
             # Case 2: The constant exists, but its sort is not compatible with the one expected by the predicate.
-            elif not self._is_subsort(constant_sort, expected_sort_name):
+            # We use the repairing logic from 'OURS' to add the constant to the new sort, ensuring robustness.
+            elif not self._is_compatible(constant_sort, expected_sort_name):
                 logger.warning((f"Constant '{arg_name}' has sort '{constant_sort}', which is not a sub-sort of the "
                                 f"expected '{expected_sort_name}'. "
                                 f"Adding constant to the expected sort '{expected_sort_name}' as a repair mechanism."))
@@ -349,44 +313,8 @@
             else:
                  logger.debug(f"Constant '{arg_name}' with sort '{constant_sort}' is compatible with expected sort '{expected_sort_name}'.")
 
-        self._atomic_facts.append(AtomicFact(p_name, arg_list))
-        return f"Atomic fact '{p_name}({', '.join(arg_list)})' added."
-=======
-        norm_pred_name = self._normalize(fact_predicate_name)
-        norm_args = [self._normalize(arg) for arg in fact_arguments]
-
-        # Assure que le prédicat existe pour éviter les KeyErrors.
-        # Si le LLM l'utilise, il doit être valide, donc nous lui faisons confiance et le créons si nécessaire.
-        if norm_pred_name not in self._predicates:
-            logger.warning(f"Réparation implicite : Le prédicat '{norm_pred_name}' a été utilisé sans déclaration préalable. Création d'un schéma par défaut.")
-            # Créer un schéma par défaut avec la bonne arité et une sorte portant le même nom
-            default_sort = norm_pred_name
-            self.add_predicate_schema(norm_pred_name, [default_sort] * len(norm_args))
-
-        # Re-vérifier l'arité après une potentielle réparation
-        expected_arity = len(self._predicates[norm_pred_name])
-        actual_arity = len(norm_args)
-        if actual_arity != expected_arity:
-            raise ValueError(f"Erreur d'arité pour le prédicat '{norm_pred_name}'. Attendu : {expected_arity}, Reçu : {actual_arity}.")
-
-        expected_sorts = self._predicates[norm_pred_name]
-        for i, arg_name in enumerate(norm_args):
-            expected_sort = self._normalize(expected_sorts[i])
-            actual_sort = self._find_sort_of_constant(arg_name)
-
-            if not actual_sort:
-                logger.info(f"Réparation : La constante '{arg_name}' était non déclarée. Ajout à la sorte attendue '{expected_sort}'.")
-                self.add_constant_to_sort(arg_name, expected_sort)
-                continue
-
-            if not self._is_compatible(actual_sort, expected_sort):
-                # Lever une erreur si les sortes sont déclarées mais incompatibles.
-                raise ValueError(f"Erreur de validation: Incompatibilité de sorte irréparable pour l'argument '{arg_name}' du prédicat '{norm_pred_name}'. "
-                                 f"Attendu une sorte compatible avec '{expected_sort}', mais trouvé '{actual_sort}'.")
-
         self._atomic_facts.append(AtomicFact(norm_pred_name, norm_args))
         return f"Fait atomique '{norm_pred_name}({', '.join(norm_args)})' ajouté après validation flexible."
->>>>>>> 35f98988
 
     @kernel_function(description="Add a negated atomic fact, e.g., 'Socrates is NOT a god'.", name="add_negated_atomic_fact")
     def add_negated_atomic_fact(self, fact_predicate_name: str, fact_arguments: List[str]):
@@ -417,8 +345,8 @@
         norm_consequent = self._ensure_predicate_exists(impl_consequent_predicate, arity=1)
 
         # Now that they are guaranteed to exist, unify their sorts.
-        self._unify_sorts(norm_consequent, norm_antecedent) # Consequent is the parent sort
-        unified_sort = self._predicate_to_sort[self._find_sort_representative(norm_consequent)]
+        self._unify_sorts(norm_antecedent, norm_consequent)
+        unified_sort = self._predicate_to_sort[self._find_sort_representative(norm_antecedent)]
 
         self._universal_implications.append(UniversalImplication(
             norm_antecedent,
@@ -442,67 +370,48 @@
 
     def _infer_sort_hierarchy(self):
         """
-        Analyse les implications universelles pour inférer une hiérarchie de sortes.
-        Par exemple, de `forall X: (homme(X) => mortel(X))`, on déduit que `homme`
-        est une sous-sorte de `mortel`.
-        """
-        self.logger.info("Starting sort hierarchy inference from universal implications...")
-        # L'unification via _unify_sorts a déjà aligné les prédicats sur un nom de sorte canonique.
-        # Maintenant, nous établissons la relation hiérarchique directionnelle.
-        for impl in self._universal_implications:
-            try:
-                # La sorte de l'antécédent est la sous-sorte.
-                # Le nom de la sorte est dérivé du nom du prédicat antécédent.
-                sub_sort = self._normalize(self._predicate_to_sort.get(impl.antecedent_predicate, impl.antecedent_predicate))
-                
-                # Le conséquent définit la super-sorte.
-                super_sort = self._normalize(self._predicate_to_sort.get(impl.consequent_predicate, impl.consequent_predicate))
-
-                if sub_sort != super_sort:
-                    if sub_sort not in self._sort_hierarchy:
-                        self._sort_hierarchy[sub_sort] = set()
-                    
-                    if super_sort not in self._sort_hierarchy.get(sub_sort, set()):
-                        self._sort_hierarchy[sub_sort].add(super_sort)
-                        self.logger.debug(f"Inferred hierarchy: '{sub_sort}' is a sub-sort of '{super_sort}'.")
-
-            except Exception as e:
-                self.logger.error(f"Error during hierarchy inference for implication {impl}: {e}", exc_info=True)
-        self.logger.info(f"Sort hierarchy inference completed. Current hierarchy: {self._sort_hierarchy}")
-
-    def _is_compatible(self, actual_sort: str, expected_sort: str) -> bool:
-        """
-        Vérifie si la sorte `actual_sort` est compatible avec `expected_sort`,
-        c'est-à-dire si elles sont identiques ou si `actual_sort` est une sous-sorte
-        directe ou indirecte de `expected_sort`.
-        """
-        if actual_sort == expected_sort:
+        This method is now a placeholder. The sort unification logic has been moved
+        directly into `add_universal_implication` to build the hierarchy incrementally.
+        """
+        logger.debug("Call to _infer_sort_hierarchy() noted. Unification is now incremental.")
+        pass
+
+    def _find_sort_of_constant(self, constant_name: str) -> Optional[str]:
+        """Finds the most specific sort a constant belongs to."""
+        for sort, constants in self._sorts.items():
+            if constant_name in constants:
+                return sort
+        return None
+
+    def _is_compatible(self, sub_sort_candidate: str, super_sort_target: str) -> bool:
+        """
+        Checks if sub_sort_candidate is a sub-sort of super_sort_target in the hierarchy.
+        A sort is a sub-sort of another if they share the same representative.
+        This is the correct implementation using Union-Find.
+        """
+        if sub_sort_candidate == super_sort_target:
             return True
-
-        # Parcours en largeur pour trouver si expected_sort est un ancêtre
-        q = [actual_sort]
-        visited = {actual_sort}
-        
-        while q:
-            current_sort = q.pop(0)
-            
-            super_sorts = self._sort_hierarchy.get(current_sort, set())
-            for super_sort in super_sorts:
-                if super_sort == expected_sort:
-                    return True
-                if super_sort not in visited:
-                    visited.add(super_sort)
-                    q.append(super_sort)
-        
-        return False
-
-    def _find_sort_of_constant(self, constant_name: str) -> Optional[str]:
-        """Trouve la sorte associée à une constante."""
-        norm_const = self._normalize(constant_name)
-        for sort_name, constants in self._sorts.items():
-            if norm_const in constants:
-                return sort_name
-        return None
+            
+        try:
+            # We normalize the sort names to find their corresponding predicate representatives
+            # in the unification system.
+            pred_for_sub_sort = self._normalize(sub_sort_candidate)
+            pred_for_super_sort = self._normalize(super_sort_target)
+
+            # If either sort never had a predicate explicitly or implicitly associated with it,
+            # it won't be in the unification tree, thus they are not compatible.
+            if pred_for_sub_sort not in self._sort_parent or pred_for_super_sort not in self._sort_parent:
+                return False
+
+            # Find the root representative for both sorts
+            root_sub = self._find_sort_representative(pred_for_sub_sort)
+            root_super = self._find_sort_representative(pred_for_super_sort)
+            
+            # They are compatible if they belong to the same set (i.e., share a representative)
+            return root_sub == root_super
+        except KeyError:
+            # A key error implies a sort was not registered, so they cannot be compatible.
+            return False
 
     def _create_safe_fol_atom(self, FolAtom, predicate, arguments):
         """
