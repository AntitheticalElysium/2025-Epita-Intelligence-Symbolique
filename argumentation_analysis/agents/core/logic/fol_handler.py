--- conflicted
+++ resolved
@@ -1,215 +1,211 @@
-import jpype
-from jpype.types import JString
-import logging
-# La configuration du logging (appel à setup_logging()) est supposée être faite globalement.
-# from argumentation_analysis.utils.core_utils.logging_utils import setup_logging # Retiré
-from .tweety_initializer import TweetyInitializer # To access FOL parser
-
-<<<<<<< HEAD
-logger = logging.getLogger(__name__) # Obtient le logger pour ce module
-=======
-setup_logging()
-logger = logging.getLogger(__name__)
->>>>>>> d6dcd267
-
-class FOLHandler:
-    """
-    Handles First-Order Logic (FOL) operations using TweetyProject.
-    Relies on TweetyInitializer for JVM and FOL component setup.
-    """
-
-    def __init__(self, initializer_instance: TweetyInitializer):
-        self._initializer_instance = initializer_instance
-        self._fol_parser = self._initializer_instance.get_fol_parser()
-        # self._fol_reasoner = TweetyInitializer.get_fol_reasoner() # If a general one is set up
-
-        if self._fol_parser is None:
-            logger.error("FOL Parser not initialized. Ensure TweetyBridge calls TweetyInitializer first.")
-            raise RuntimeError("FOLHandler initialized before TweetyInitializer completed FOL setup.")
-
-    def parse_fol_formula(self, formula_str: str, signature_declarations_str: str = None):
-        """Parses an FOL formula string into a TweetyProject FolFormula object."""
-        if not isinstance(formula_str, str):
-            raise TypeError("Input formula must be a string.")
-        logger.debug(f"Attempting to parse FOL formula: {formula_str}")
-        try:
-            if signature_declarations_str:
-                # Currently, the basic _fol_parser.parseFormula doesn't directly use the signature string.
-                # Signature is typically associated with a FolBeliefSet or a reasoner context.
-                logger.debug(f"Signature declarations provided but not directly used by this basic parse_fol_formula: {signature_declarations_str}")
-            java_formula_str = JString(formula_str)
-            fol_formula = self._fol_parser.parseFormula(java_formula_str)
-            logger.info(f"Successfully parsed FOL formula: {formula_str} -> {fol_formula}")
-            return fol_formula
-        except jpype.JException as e:
-            logger.error(f"JPype JException parsing FOL formula '{formula_str}': {e.getMessage()}", exc_info=True)
-            raise ValueError(f"Error parsing FOL formula '{formula_str}': {e.getMessage()}") from e
-        except Exception as e:
-            logger.error(f"Unexpected error parsing FOL formula '{formula_str}': {e}", exc_info=True)
-            raise
-
-    def fol_add_sort(self, sort_name: str):
-        """Adds a sort to the FOL environment. Not directly available in Tweety parsers, managed by knowledge base."""
-        # In Tweety, sorts are typically part of the FolBeliefSet or Signature.
-        # This method might be a conceptual placeholder or would interact with a Signature object.
-        # For now, we'll assume sorts are implicitly handled or defined within formulas/KB.
-        logger.warning(f"FOL sort management ({sort_name}) is typically handled by the knowledge base structure in TweetyProject.")
-        # Example if interacting with a Signature:
-        # FolSignature = jpype.JClass("org.tweetyproject.logics.fol.syntax.FolSignature")
-        # signature = FolSignature() # Or get it from somewhere
-        # Sort = jpype.JClass("org.tweetyproject.logics.commons.syntax.Sort")
-        # new_sort = Sort(JString(sort_name))
-        # signature.add(new_sort)
-        # logger.info(f"Sort '{sort_name}' conceptually added (actual mechanism depends on KB/Signature).")
-        pass # Placeholder
-
-    def fol_add_predicate(self, predicate_name: str, arity: int, sort_names: list = None):
-        """Adds a predicate to the FOL environment. Managed by knowledge base/signature."""
-        logger.warning(f"FOL predicate management ({predicate_name}/{arity}) is handled by KB/Signature in TweetyProject.")
-        # Example:
-        # FolSignature = jpype.JClass("org.tweetyproject.logics.fol.syntax.FolSignature")
-        # signature = FolSignature() # Or get it
-        # Predicate = jpype.JClass("org.tweetyproject.logics.commons.syntax.Predicate")
-        # Sort = jpype.JClass("org.tweetyproject.logics.commons.syntax.Sort")
-        # if sort_names and len(sort_names) == arity:
-        #     j_sorts = jpype.java.util.ArrayList()
-        #     for s_name in sort_names:
-        #         j_sorts.add(Sort(JString(s_name)))
-        #     new_predicate = Predicate(JString(predicate_name), j_sorts)
-        # else:
-        #     # Create predicate with default sorts or handle error
-        #     # This part needs careful mapping to Tweety's Predicate constructor
-        #     # For simplicity, assuming arity implies number of default sorts if not specified
-        #     j_sorts_list = [Sort(JString(f"default_sort_{i+1}")) for i in range(arity)]
-        #     new_predicate = Predicate(JString(predicate_name), jpype.java.util.Arrays.asList(j_sorts_list))
-
-        # signature.add(new_predicate)
-        # logger.info(f"Predicate '{predicate_name}/{arity}' conceptually added.")
-        pass # Placeholder
-
-    def fol_check_consistency(self, knowledge_base_str: str, signature_declarations_str: str = None) -> bool:
-        """
-        Checks if an FOL knowledge base is consistent.
-        knowledge_base_str: semicolon-separated FOL formulas.
-        signature_declarations_str: semicolon-separated declarations (e.g., "sort person;", "predicate Friends(person,person);").
-                                   This part needs a robust parser or a more structured input.
-        """
-        logger.debug(f"Checking FOL consistency for KB: {knowledge_base_str}")
-        try:
-            FolBeliefSet = jpype.JClass("org.tweetyproject.logics.fol.syntax.FolBeliefSet")
-            FolSignature = jpype.JClass("org.tweetyproject.logics.fol.syntax.FolSignature")
-            
-            # Create a signature. If declarations are provided, parse them.
-            # This is a complex part: Tweety doesn't have a simple string parser for full signatures.
-            # Declarations often come from a file or are built programmatically.
-            # For now, we'll assume an empty or default signature if not provided,
-            # or a very simplified parsing if signature_declarations_str is used.
-            signature = FolSignature() # Default empty signature
-
-            if signature_declarations_str:
-                logger.warning("Parsing FOL signature declarations from string is complex and not fully implemented here.")
-                # Simplified: one might need a dedicated parser for "sort X;" "predicate P(X,Y);" etc.
-                # For example, one could parse "predicate Friends(person,person);"
-                # and then programmatically add this to the signature.
-                # This is where the `fol_add_sort` and `fol_add_predicate` logic would be invoked.
-                # This is a placeholder for a more robust signature handling mechanism.
-                pass
-
-
-            kb = FolBeliefSet(signature)
-            formula_strings = [f.strip() for f in knowledge_base_str.split(';') if f.strip()]
-            if not formula_strings:
-                logger.info("Empty FOL knowledge base is considered consistent.")
-                return True
-
-            for f_str in formula_strings:
-                parsed_formula = self.parse_fol_formula(f_str)
-                kb.add(parsed_formula)
-            
-            # FOL consistency often requires a specific reasoner.
-            # DefaultProver = jpype.JClass("org.tweetyproject.logics.fol.reasoner.DefaultProver")
-            # reasoner = DefaultProver() # Or another suitable FOL reasoner
-            # For now, let's assume FolBeliefSet might have a simple consistency check or this needs a reasoner.
-            # Tweety's examples often use more specific reasoners for FOL tasks.
-            # The general `isConsistent` might not be available or meaningful without a proper setup.
-            # This is a known area that needs more specific TweetyProject API knowledge for FOL.
-            logger.warning("FOL consistency check in TweetyProject is complex and may require specific reasoners and full signature setup. This implementation is basic.")
-            
-            # Placeholder: Actual FOL consistency in Tweety usually involves a prover.
-            # For example, checking if kb is satisfiable.
-            # If kb.getModels() is not empty (this is for finite models, FOL is more complex)
-            # Or using a prover: prover.query(kb, Contradiction.getInstance()) == false
-            # This is a simplification.
-            # A common way is to check if the knowledge base has a model.
-            # However, `isConsistent` on `FolBeliefSet` itself is not standard.
-            # We might need to use a prover like `ResolutionProver` or `Prover9Prover`.
-            # For example:
-            # Prover = jpype.JClass("org.tweetyproject.logics.fol.reasoner.ResolutionProver")()
-            # Contradiction = jpype.JClass("org.tweetyproject.logics.fol.syntax.Contradiction")
-            # is_consistent = not Prover.query(kb, Contradiction.getInstance())
-            
-            # Given the test failures were about "predicate ... has not been declared",
-            # the issue is more about signature than the consistency check logic itself.
-            # For now, let's assume if parsing succeeds and no exceptions, it's "consistent" for this basic handler.
-            # This is NOT a real consistency check for FOL.
-            logger.info(f"FOL Knowledge base '{knowledge_base_str}' parsed (basic check, not full consistency).")
-            return True # Placeholder - needs real FOL reasoner integration
-
-        except ValueError as e: # Catch parsing errors
-            logger.error(f"Error parsing formula for FOL consistency check: {e}", exc_info=True)
-            raise
-        except jpype.JException as e:
-            logger.error(f"JPype JException during FOL consistency check for '{knowledge_base_str}': {e.getMessage()}", exc_info=True)
-            raise RuntimeError(f"FOL consistency check failed: {e.getMessage()}") from e
-        except Exception as e:
-            logger.error(f"Unexpected error during FOL consistency check for '{knowledge_base_str}': {e}", exc_info=True)
-            raise
-
-    def fol_query(self, knowledge_base_str: str, query_formula_str: str, signature_declarations_str: str = None) -> bool:
-        """
-        Checks if a query formula is entailed by an FOL knowledge base.
-        """
-        logger.debug(f"Performing FOL query. KB: '{knowledge_base_str}', Query: '{query_formula_str}'")
-        try:
-            FolBeliefSet = jpype.JClass("org.tweetyproject.logics.fol.syntax.FolBeliefSet")
-            FolSignature = jpype.JClass("org.tweetyproject.logics.fol.syntax.FolSignature")
-            signature = FolSignature() # Default empty signature
-
-            if signature_declarations_str:
-                logger.warning("Parsing FOL signature declarations from string is complex and not fully implemented here.")
-                # Add logic to parse declarations and populate signature if developed
-                pass
-
-            kb = FolBeliefSet(signature)
-            kb_formula_strings = [f.strip() for f in knowledge_base_str.split(';') if f.strip()]
-            for f_str in kb_formula_strings:
-                parsed_formula = self.parse_fol_formula(f_str)
-                kb.add(parsed_formula)
-            
-            query_formula = self.parse_fol_formula(query_formula_str)
-            
-            # FOL querying requires a specific reasoner.
-            # Example with ResolutionProver:
-            # Prover = jpype.JClass("org.tweetyproject.logics.fol.reasoner.ResolutionProver")()
-            # entails = Prover.query(kb, query_formula)
-            
-            logger.warning("FOL query in TweetyProject requires specific reasoners and signature setup. This implementation is a placeholder.")
-            # Placeholder:
-            # entails = False # Default to false as we don't have a real prover here.
-            # This needs to be implemented with a proper FOL reasoner from TweetyProject.
-            # For now, to avoid breaking flow, assume true if parsing works. This is incorrect for actual logic.
-            entails = True # THIS IS A PLACEHOLDER AND INCORRECT FOR REAL FOL QUERYING
-            
-            logger.info(f"FOL Query: KB entails '{query_formula_str}'? {entails} (Placeholder result)")
-            return bool(entails)
-        except ValueError as e: # Catch parsing errors
-            logger.error(f"Error parsing formula for FOL query: {e}", exc_info=True)
-            raise
-        except jpype.JException as e:
-            logger.error(f"JPype JException during FOL query: {e.getMessage()}", exc_info=True)
-            raise RuntimeError(f"FOL query failed: {e.getMessage()}") from e
-        except Exception as e:
-            logger.error(f"Unexpected error during FOL query: {e}", exc_info=True)
-            raise
-
+import jpype
+from jpype.types import JString
+import logging
+# La configuration du logging (appel à setup_logging()) est supposée être faite globalement.
+from argumentation_analysis.utils.core_utils.logging_utils import setup_logging
+from .tweety_initializer import TweetyInitializer # To access FOL parser
+
+setup_logging()
+logger = logging.getLogger(__name__) # Obtient le logger pour ce module
+
+class FOLHandler:
+    """
+    Handles First-Order Logic (FOL) operations using TweetyProject.
+    Relies on TweetyInitializer for JVM and FOL component setup.
+    """
+
+    def __init__(self, initializer_instance: TweetyInitializer):
+        self._initializer_instance = initializer_instance
+        self._fol_parser = self._initializer_instance.get_fol_parser()
+        # self._fol_reasoner = TweetyInitializer.get_fol_reasoner() # If a general one is set up
+
+        if self._fol_parser is None:
+            logger.error("FOL Parser not initialized. Ensure TweetyBridge calls TweetyInitializer first.")
+            raise RuntimeError("FOLHandler initialized before TweetyInitializer completed FOL setup.")
+
+    def parse_fol_formula(self, formula_str: str, signature_declarations_str: str = None):
+        """Parses an FOL formula string into a TweetyProject FolFormula object."""
+        if not isinstance(formula_str, str):
+            raise TypeError("Input formula must be a string.")
+        logger.debug(f"Attempting to parse FOL formula: {formula_str}")
+        try:
+            if signature_declarations_str:
+                # Currently, the basic _fol_parser.parseFormula doesn't directly use the signature string.
+                # Signature is typically associated with a FolBeliefSet or a reasoner context.
+                logger.debug(f"Signature declarations provided but not directly used by this basic parse_fol_formula: {signature_declarations_str}")
+            java_formula_str = JString(formula_str)
+            fol_formula = self._fol_parser.parseFormula(java_formula_str)
+            logger.info(f"Successfully parsed FOL formula: {formula_str} -> {fol_formula}")
+            return fol_formula
+        except jpype.JException as e:
+            logger.error(f"JPype JException parsing FOL formula '{formula_str}': {e.getMessage()}", exc_info=True)
+            raise ValueError(f"Error parsing FOL formula '{formula_str}': {e.getMessage()}") from e
+        except Exception as e:
+            logger.error(f"Unexpected error parsing FOL formula '{formula_str}': {e}", exc_info=True)
+            raise
+
+    def fol_add_sort(self, sort_name: str):
+        """Adds a sort to the FOL environment. Not directly available in Tweety parsers, managed by knowledge base."""
+        # In Tweety, sorts are typically part of the FolBeliefSet or Signature.
+        # This method might be a conceptual placeholder or would interact with a Signature object.
+        # For now, we'll assume sorts are implicitly handled or defined within formulas/KB.
+        logger.warning(f"FOL sort management ({sort_name}) is typically handled by the knowledge base structure in TweetyProject.")
+        # Example if interacting with a Signature:
+        # FolSignature = jpype.JClass("org.tweetyproject.logics.fol.syntax.FolSignature")
+        # signature = FolSignature() # Or get it from somewhere
+        # Sort = jpype.JClass("org.tweetyproject.logics.commons.syntax.Sort")
+        # new_sort = Sort(JString(sort_name))
+        # signature.add(new_sort)
+        # logger.info(f"Sort '{sort_name}' conceptually added (actual mechanism depends on KB/Signature).")
+        pass # Placeholder
+
+    def fol_add_predicate(self, predicate_name: str, arity: int, sort_names: list = None):
+        """Adds a predicate to the FOL environment. Managed by knowledge base/signature."""
+        logger.warning(f"FOL predicate management ({predicate_name}/{arity}) is handled by KB/Signature in TweetyProject.")
+        # Example:
+        # FolSignature = jpype.JClass("org.tweetyproject.logics.fol.syntax.FolSignature")
+        # signature = FolSignature() # Or get it
+        # Predicate = jpype.JClass("org.tweetyproject.logics.commons.syntax.Predicate")
+        # Sort = jpype.JClass("org.tweetyproject.logics.commons.syntax.Sort")
+        # if sort_names and len(sort_names) == arity:
+        #     j_sorts = jpype.java.util.ArrayList()
+        #     for s_name in sort_names:
+        #         j_sorts.add(Sort(JString(s_name)))
+        #     new_predicate = Predicate(JString(predicate_name), j_sorts)
+        # else:
+        #     # Create predicate with default sorts or handle error
+        #     # This part needs careful mapping to Tweety's Predicate constructor
+        #     # For simplicity, assuming arity implies number of default sorts if not specified
+        #     j_sorts_list = [Sort(JString(f"default_sort_{i+1}")) for i in range(arity)]
+        #     new_predicate = Predicate(JString(predicate_name), jpype.java.util.Arrays.asList(j_sorts_list))
+
+        # signature.add(new_predicate)
+        # logger.info(f"Predicate '{predicate_name}/{arity}' conceptually added.")
+        pass # Placeholder
+
+    def fol_check_consistency(self, knowledge_base_str: str, signature_declarations_str: str = None) -> bool:
+        """
+        Checks if an FOL knowledge base is consistent.
+        knowledge_base_str: semicolon-separated FOL formulas.
+        signature_declarations_str: semicolon-separated declarations (e.g., "sort person;", "predicate Friends(person,person);").
+                                   This part needs a robust parser or a more structured input.
+        """
+        logger.debug(f"Checking FOL consistency for KB: {knowledge_base_str}")
+        try:
+            FolBeliefSet = jpype.JClass("org.tweetyproject.logics.fol.syntax.FolBeliefSet")
+            FolSignature = jpype.JClass("org.tweetyproject.logics.fol.syntax.FolSignature")
+            
+            # Create a signature. If declarations are provided, parse them.
+            # This is a complex part: Tweety doesn't have a simple string parser for full signatures.
+            # Declarations often come from a file or are built programmatically.
+            # For now, we'll assume an empty or default signature if not provided,
+            # or a very simplified parsing if signature_declarations_str is used.
+            signature = FolSignature() # Default empty signature
+
+            if signature_declarations_str:
+                logger.warning("Parsing FOL signature declarations from string is complex and not fully implemented here.")
+                # Simplified: one might need a dedicated parser for "sort X;" "predicate P(X,Y);" etc.
+                # For example, one could parse "predicate Friends(person,person);"
+                # and then programmatically add this to the signature.
+                # This is where the `fol_add_sort` and `fol_add_predicate` logic would be invoked.
+                # This is a placeholder for a more robust signature handling mechanism.
+                pass
+
+
+            kb = FolBeliefSet(signature)
+            formula_strings = [f.strip() for f in knowledge_base_str.split(';') if f.strip()]
+            if not formula_strings:
+                logger.info("Empty FOL knowledge base is considered consistent.")
+                return True
+
+            for f_str in formula_strings:
+                parsed_formula = self.parse_fol_formula(f_str)
+                kb.add(parsed_formula)
+            
+            # FOL consistency often requires a specific reasoner.
+            # DefaultProver = jpype.JClass("org.tweetyproject.logics.fol.reasoner.DefaultProver")
+            # reasoner = DefaultProver() # Or another suitable FOL reasoner
+            # For now, let's assume FolBeliefSet might have a simple consistency check or this needs a reasoner.
+            # Tweety's examples often use more specific reasoners for FOL tasks.
+            # The general `isConsistent` might not be available or meaningful without a proper setup.
+            # This is a known area that needs more specific TweetyProject API knowledge for FOL.
+            logger.warning("FOL consistency check in TweetyProject is complex and may require specific reasoners and full signature setup. This implementation is basic.")
+            
+            # Placeholder: Actual FOL consistency in Tweety usually involves a prover.
+            # For example, checking if kb is satisfiable.
+            # If kb.getModels() is not empty (this is for finite models, FOL is more complex)
+            # Or using a prover: prover.query(kb, Contradiction.getInstance()) == false
+            # This is a simplification.
+            # A common way is to check if the knowledge base has a model.
+            # However, `isConsistent` on `FolBeliefSet` itself is not standard.
+            # We might need to use a prover like `ResolutionProver` or `Prover9Prover`.
+            # For example:
+            # Prover = jpype.JClass("org.tweetyproject.logics.fol.reasoner.ResolutionProver")()
+            # Contradiction = jpype.JClass("org.tweetyproject.logics.fol.syntax.Contradiction")
+            # is_consistent = not Prover.query(kb, Contradiction.getInstance())
+            
+            # Given the test failures were about "predicate ... has not been declared",
+            # the issue is more about signature than the consistency check logic itself.
+            # For now, let's assume if parsing succeeds and no exceptions, it's "consistent" for this basic handler.
+            # This is NOT a real consistency check for FOL.
+            logger.info(f"FOL Knowledge base '{knowledge_base_str}' parsed (basic check, not full consistency).")
+            return True # Placeholder - needs real FOL reasoner integration
+
+        except ValueError as e: # Catch parsing errors
+            logger.error(f"Error parsing formula for FOL consistency check: {e}", exc_info=True)
+            raise
+        except jpype.JException as e:
+            logger.error(f"JPype JException during FOL consistency check for '{knowledge_base_str}': {e.getMessage()}", exc_info=True)
+            raise RuntimeError(f"FOL consistency check failed: {e.getMessage()}") from e
+        except Exception as e:
+            logger.error(f"Unexpected error during FOL consistency check for '{knowledge_base_str}': {e}", exc_info=True)
+            raise
+
+    def fol_query(self, knowledge_base_str: str, query_formula_str: str, signature_declarations_str: str = None) -> bool:
+        """
+        Checks if a query formula is entailed by an FOL knowledge base.
+        """
+        logger.debug(f"Performing FOL query. KB: '{knowledge_base_str}', Query: '{query_formula_str}'")
+        try:
+            FolBeliefSet = jpype.JClass("org.tweetyproject.logics.fol.syntax.FolBeliefSet")
+            FolSignature = jpype.JClass("org.tweetyproject.logics.fol.syntax.FolSignature")
+            signature = FolSignature() # Default empty signature
+
+            if signature_declarations_str:
+                logger.warning("Parsing FOL signature declarations from string is complex and not fully implemented here.")
+                # Add logic to parse declarations and populate signature if developed
+                pass
+
+            kb = FolBeliefSet(signature)
+            kb_formula_strings = [f.strip() for f in knowledge_base_str.split(';') if f.strip()]
+            for f_str in kb_formula_strings:
+                parsed_formula = self.parse_fol_formula(f_str)
+                kb.add(parsed_formula)
+            
+            query_formula = self.parse_fol_formula(query_formula_str)
+            
+            # FOL querying requires a specific reasoner.
+            # Example with ResolutionProver:
+            # Prover = jpype.JClass("org.tweetyproject.logics.fol.reasoner.ResolutionProver")()
+            # entails = Prover.query(kb, query_formula)
+            
+            logger.warning("FOL query in TweetyProject requires specific reasoners and signature setup. This implementation is a placeholder.")
+            # Placeholder:
+            # entails = False # Default to false as we don't have a real prover here.
+            # This needs to be implemented with a proper FOL reasoner from TweetyProject.
+            # For now, to avoid breaking flow, assume true if parsing works. This is incorrect for actual logic.
+            entails = True # THIS IS A PLACEHOLDER AND INCORRECT FOR REAL FOL QUERYING
+            
+            logger.info(f"FOL Query: KB entails '{query_formula_str}'? {entails} (Placeholder result)")
+            return bool(entails)
+        except ValueError as e: # Catch parsing errors
+            logger.error(f"Error parsing formula for FOL query: {e}", exc_info=True)
+            raise
+        except jpype.JException as e:
+            logger.error(f"JPype JException during FOL query: {e.getMessage()}", exc_info=True)
+            raise RuntimeError(f"FOL query failed: {e.getMessage()}") from e
+        except Exception as e:
+            logger.error(f"Unexpected error during FOL query: {e}", exc_info=True)
+            raise
+
     # Add other FOL-specific methods as needed