--- conflicted
+++ resolved
@@ -14,15 +14,6 @@
 import semantic_kernel as sk
 from semantic_kernel.functions import kernel_function
 from semantic_kernel.kernel import Kernel
-<<<<<<< HEAD
-from semantic_kernel.contents.function_call_content import FunctionCallContent
-from semantic_kernel.contents.chat_message_content import ChatMessageContent
-# CORRECTIF COMPATIBILITÉ: Utilisation du module de compatibilité pour agents et filters
-from argumentation_analysis.utils.semantic_kernel_compatibility import (
-    Agent, AgentGroupChat, SelectionStrategy, TerminationStrategy,
-    FunctionInvocationContext, FilterTypes
-)
-=======
 from argumentation_analysis.orchestration.base import SelectionStrategy, TerminationStrategy
 from argumentation_analysis.agents.core.abc.agent_bases import BaseAgent as Agent
 from semantic_kernel.contents.chat_message_content import ChatMessageContent
@@ -50,7 +41,6 @@
         pass
         
     FILTERS_AVAILABLE = False
->>>>>>> 5807be46
 # from semantic_kernel.processes.runtime.in_process_runtime import InProcessRuntime  # Module non disponible
 from pydantic import Field
 
