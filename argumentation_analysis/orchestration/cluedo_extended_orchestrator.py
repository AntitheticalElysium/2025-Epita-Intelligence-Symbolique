--- conflicted
+++ resolved
@@ -8,47 +8,12 @@
 
 import asyncio
 import logging
-<<<<<<< HEAD
-import time
-from datetime import datetime
-from typing import List, Dict, Any, Optional
-=======
 from typing import List, Dict, Any, Optional
 from datetime import datetime
->>>>>>> ebaa5647
 
 import semantic_kernel as sk
 from semantic_kernel.functions import kernel_function
 from semantic_kernel.kernel import Kernel
-<<<<<<< HEAD
-from pydantic import Field
-
-try:
-    from semantic_kernel.events import FunctionInvokedEventArgs, FunctionInvokingEventArgs
-    from semantic_kernel.functions.function_filter_base import FunctionFilterBase
-    FILTERS_AVAILABLE = True
-except ImportError:
-    class FunctionInvokingEventArgs:
-        def __init__(self, **kwargs): pass
-    class FunctionInvokedEventArgs:
-        def __init__(self, **kwargs): pass
-    class FunctionFilterBase:
-        pass
-    FILTERS_AVAILABLE = False
-    
-# Imports des dépendances du projet
-from argumentation_analysis.core.cluedo_oracle_state import CluedoOracleState
-from argumentation_analysis.agents.core.pm.sherlock_enquete_agent import SherlockEnqueteAgent
-from argumentation_analysis.agents.core.logic.watson_logic_assistant import WatsonLogicAssistant
-from argumentation_analysis.agents.core.logic.tweety_bridge import TweetyBridge
-from argumentation_analysis.agents.core.oracle.moriarty_interrogator_agent import MoriartyInterrogatorAgent
-from argumentation_analysis.agents.core.oracle.permissions import QueryType, PermissionRule
-from argumentation_analysis.orchestration.group_chat import GroupChatOrchestration
-
-# Configuration du logging
-logging.basicConfig(level=logging.INFO, format='%(asctime)s - %(name)s - %(levelname)s - %(message)s')
-logger = logging.getLogger(__name__)
-=======
 # Les modules agents ne sont pas disponibles dans cette version de semantic_kernel
 # Utilisation de fallbacks pour compatibilité
 try:
@@ -324,31 +289,9 @@
     elif context.function.plugin_name and "oracle" in context.function.plugin_name.lower():
         logger.info(f"🔮 [ORACLE RESULT] {context.result}")
 
->>>>>>> ebaa5647
-
-# Nouvelle implémentation du logging via un filtre, conforme aux standards SK modernes
-if FILTERS_AVAILABLE:
-    class ToolCallLoggingFilter(FunctionFilterBase):
-        """
-        Filtre pour journaliser les appels de fonctions (outils) du kernel.
-        """
-        async def on_function_invoking(self, context: FunctionInvokingEventArgs) -> None:
-            function_name = f"{context.function.plugin_name}.{context.function.name}"
-            logger.debug(f"▶️  INVOKING KERNEL FUNCTION: {function_name}")
-            args_str = ", ".join(f"{k}='{str(v)[:100]}...'" for k, v in context.arguments.items())
-            logger.debug(f"  ▶️  ARGS: {args_str}")
-
-        async def on_function_invoked(self, context: FunctionInvokedEventArgs) -> None:
-            function_name = f"{context.function.plugin_name}.{context.function.name}"
-            result_content = str(context.result) if context.result else "N/A"
-            logger.debug(f"  ◀️  RESULT: {result_content[:500]}...") # Tronqué
-            logger.debug(f"◀️  FINISHED KERNEL FUNCTION: {function_name}")
 
 class CluedoExtendedOrchestrator:
     """
-<<<<<<< HEAD
-    Orchestrateur pour le workflow Cluedo 3-agents.
-=======
     Orchestrateur pour workflow Cluedo étendu avec 3 agents.
     
     Gère l'orchestration complète Sherlock → Watson → Moriarty avec:
@@ -356,7 +299,6 @@
     - Intégration du système Oracle
     - Terminaison avancée avec critères Oracle
     - Métriques de performance 3-agents
->>>>>>> ebaa5647
     """
     
     def __init__(self, 
@@ -380,13 +322,8 @@
         self.max_cycles = max_cycles
         self.oracle_strategy = oracle_strategy
         self.adaptive_selection = adaptive_selection
-<<<<<<< HEAD
-        self.kernel_lock = asyncio.Lock()
-
-=======
         
         # État et agents (initialisés lors de l'exécution)
->>>>>>> ebaa5647
         self.oracle_state: Optional[CluedoOracleState] = None
         self.sherlock_agent: Optional[SherlockEnqueteAgent] = None
         self.watson_agent: Optional[WatsonLogicAssistant] = None
@@ -394,14 +331,7 @@
         self.orchestration: Optional[GroupChatOrchestration] = None
         # self.runtime: Optional[InProcessRuntime] = None  # Module non disponible
         
-<<<<<<< HEAD
-        self.selection_strategy = None
-        self.termination_strategy = None
-        self.suggestion_handler = None
-        
-=======
         # Métriques de performance
->>>>>>> ebaa5647
         self.start_time: Optional[datetime] = None
         self.end_time: Optional[datetime] = None
         self.execution_metrics: Dict[str, Any] = {}
@@ -410,13 +340,6 @@
     
     async def setup_workflow(self,
                            nom_enquete: str = "Le Mystère du Manoir Tudor",
-<<<<<<< HEAD
-                           elements_jeu: Optional[Dict[str, List[str]]] = None,
-                           initial_cards: Dict[str, List[str]] = None):
-        """Configure le workflow, l'état Oracle, les agents et les composants logiques."""
-        logger.info(f"Configuration du workflow 3-agents - Stratégie: {self.oracle_strategy}")
-
-=======
                            elements_jeu: Optional[Dict[str, List[str]]] = None) -> CluedoOracleState:
         """
         Configure le workflow 3-agents avec état Oracle.
@@ -431,7 +354,6 @@
         self._logger.info(f"Configuration du workflow 3-agents - Stratégie: {self.oracle_strategy}")
         
         # Configuration des éléments par défaut
->>>>>>> ebaa5647
         if elements_jeu is None:
             elements_jeu = {
                 "suspects": ["Colonel Moutarde", "Professeur Violet", "Mademoiselle Rose"],
@@ -443,35 +365,6 @@
         self.oracle_state = CluedoOracleState(
             nom_enquete_cluedo=nom_enquete,
             elements_jeu_cluedo=elements_jeu,
-<<<<<<< HEAD
-            description_cas="Un meurtre a été commis.",
-            initial_context={"raison_enquete": "Validation du workflow"},
-            oracle_strategy=self.oracle_strategy,
-            initial_cards=initial_cards
-        )
-        
-        # Ajout du filtre de logging moderne
-        if FILTERS_AVAILABLE:
-            self.kernel.add_filter("function_invocation", ToolCallLoggingFilter())
-            logger.info("Filtre de journalisation (ToolCallLoggingFilter) activé.")
-        
-        all_constants = [name.replace(" ", "") for category in elements_jeu.values() for name in category]
-        
-        try:
-            tweety_bridge = TweetyBridge()
-            logger.info("✅ TweetyBridge initialisé.")
-        except Exception as e:
-            logger.warning(f"⚠️ Échec initialisation TweetyBridge: {e}. Watson en mode dégradé.")
-            tweety_bridge = None
-
-        self.sherlock_agent = SherlockEnqueteAgent(
-            kernel=self.kernel, agent_name="Sherlock", service_id=self.service_id
-        )
-        self.watson_agent = WatsonLogicAssistant(
-            kernel=self.kernel, agent_name="Watson", tweety_bridge=tweety_bridge,
-            constants=all_constants, service_id=self.service_id
-        )
-=======
             description_cas="Un meurtre a été commis dans le manoir. Qui, où, et avec quoi ?",
             initial_context="L'enquête débute avec 3 enquêteurs spécialisés.",
             oracle_strategy=self.oracle_strategy
@@ -489,7 +382,6 @@
         # Création des agents
         self.sherlock_agent = SherlockEnqueteAgent(kernel=self.kernel, agent_name="Sherlock")
         self.watson_agent = WatsonLogicAssistant(kernel=self.kernel, agent_name="Watson", constants=all_constants)
->>>>>>> ebaa5647
         self.moriarty_agent = MoriartyInterrogatorAgent(
             kernel=self.kernel,
             cluedo_dataset=self.oracle_state.cluedo_dataset,
@@ -497,21 +389,6 @@
             agent_name="Moriarty"
         )
         
-<<<<<<< HEAD
-        agents = [self.sherlock_agent, self.watson_agent, self.moriarty_agent]
-        
-        from argumentation_analysis.orchestration.cluedo_components.strategies import CyclicSelectionStrategy, OracleTerminationStrategy
-        from argumentation_analysis.orchestration.cluedo_components.suggestion_handler import SuggestionHandler
-        from argumentation_analysis.orchestration.cluedo_components.cluedo_plugins import CluedoInvestigatorPlugin
-        
-        self.suggestion_handler = SuggestionHandler(self.moriarty_agent)
-        investigator_plugin = CluedoInvestigatorPlugin(self.suggestion_handler)
-        self.kernel.add_plugin(investigator_plugin, "Investigator")
-
-        self.selection_strategy = CyclicSelectionStrategy(agents, self.adaptive_selection, self.oracle_state)
-        self.termination_strategy = OracleTerminationStrategy(self.max_turns, self.max_cycles, self.oracle_state)
-        
-=======
         # Configuration des stratégies
         agents = [self.sherlock_agent, self.watson_agent, self.moriarty_agent]
         selection_strategy = CyclicSelectionStrategy(agents, self.adaptive_selection, self.oracle_state)  # PHASE C: Passer oracle_state
@@ -522,7 +399,6 @@
         )
         
         # Création de l'orchestration avec GroupChatOrchestration (système original qui fonctionne)
->>>>>>> ebaa5647
         self.orchestration = GroupChatOrchestration()
         
         # Configuration des agents
@@ -543,51 +419,6 @@
         self._logger.info(f"Cartes Moriarty: {self.oracle_state.get_moriarty_cards()}")
         
         return self.oracle_state
-<<<<<<< HEAD
-
-    async def execute_workflow(self, initial_question: str) -> Dict[str, Any]:
-        """Exécute la boucle principale du workflow."""
-        if not self.orchestration:
-            raise ValueError("Workflow non configuré.")
-
-        self.start_time = datetime.now()
-        history: List[ChatMessageContent] = [ChatMessageContent(role="user", content=initial_question, name="Orchestrator")]
-        active_agent = None
-
-        try:
-            while not await self.termination_strategy.should_terminate(active_agent, history):
-                active_agent = await self.selection_strategy.next(list(self.orchestration.active_agents.values()), history)
-                
-                if hasattr(active_agent, 'invoke'):
-                    agent_response_content = await active_agent.invoke(history)
-                    agent_response = ChatMessageContent(role="assistant", content=str(agent_response_content), name=active_agent.name)
-                else:
-                    agent_response = ChatMessageContent(role="assistant", content=f"Agent {active_agent.name} non invocable.", name=active_agent.name)
-
-                if agent_response:
-                    history.append(agent_response)
-                    logger.info(f"[{active_agent.name}]: {agent_response.content}")
-        
-        except Exception as e:
-            logger.error(f"Erreur durant l'orchestration: {e}", exc_info=True)
-        
-        finally:
-            self.end_time = datetime.now()
-
-        return self._collect_final_results(history)
-
-    def _collect_final_results(self, history: List[ChatMessageContent]) -> Dict[str, Any]:
-        """Collecte et structure les résultats finaux."""
-        from argumentation_analysis.orchestration.cluedo_components.metrics_collector import MetricsCollector
-        
-        metrics_collector = MetricsCollector(
-            oracle_state=self.oracle_state,
-            start_time=self.start_time,
-            end_time=self.end_time,
-            history=history,
-            strategy=self.oracle_strategy
-        )
-=======
     
     async def execute_workflow(self, initial_question: str = "L'enquête commence. Sherlock, menez l'investigation !") -> Dict[str, Any]:
         """
@@ -656,7 +487,6 @@
         
         finally:
             self.end_time = datetime.now()
->>>>>>> ebaa5647
         
         # Collecte des métriques finales
         workflow_result = await self._collect_final_metrics(history)
@@ -690,12 +520,6 @@
         return {
             "workflow_info": {
                 "strategy": self.oracle_strategy,
-<<<<<<< HEAD
-                "execution_time_seconds": (self.end_time - self.start_time).total_seconds(),
-            },
-            **final_metrics
-        }
-=======
                 "max_turns": self.max_turns,
                 "max_cycles": self.max_cycles,
                 "execution_time_seconds": execution_time,
@@ -1128,5 +952,4 @@
 
 
 if __name__ == "__main__":
-    asyncio.run(main())
->>>>>>> ebaa5647
+    asyncio.run(main())