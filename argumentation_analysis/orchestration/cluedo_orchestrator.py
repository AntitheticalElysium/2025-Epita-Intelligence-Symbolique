--- conflicted
+++ resolved
@@ -5,7 +5,6 @@
 from semantic_kernel.functions import kernel_function
 from semantic_kernel.kernel import Kernel
 # CORRECTIF COMPATIBILITÉ: Utilisation du module de compatibilité pour agents et filters
-<<<<<<< HEAD
 from argumentation_analysis.utils.semantic_kernel_compatibility import (
     Agent, AgentGroupChat, SequentialSelectionStrategy, TerminationStrategy,
     FunctionInvocationContext, FilterTypes
@@ -22,199 +21,4 @@
 from argumentation_analysis.core.enquete_states import EnqueteCluedoState
 from argumentation_analysis.orchestration.plugins.enquete_state_manager_plugin import EnqueteStateManagerPlugin
 from argumentation_analysis.agents.core.pm.sherlock_enquete_agent import SherlockEnqueteAgent
-from argumentation_analysis.agents.core.logic.watson_logic_assistant import WatsonLogicAssistant
-
-
-# Classe Orchestrateur pour le jeu Cluedo
-class CluedoOrchestrator:
-    def __init__(self, kernel: Optional[Kernel] = None, logger_override: Optional[logging.Logger] = None):
-        self.kernel = kernel
-        self.logger = logger_override if logger_override else logging.getLogger(__name__ + ".CluedoOrchestrator")
-        if self.kernel:
-            self.logger.info("CluedoOrchestrator initialisé avec un kernel.")
-        else:
-            self.logger.warning("CluedoOrchestrator initialisé SANS kernel. Certaines fonctionnalités pourraient être limitées.")
-
-    async def start_enquete(
-        self,
-        initial_question: str,
-        history: List[ChatMessageContent] = None,
-        max_iterations: Optional[int] = 10
-    ) -> (List[Dict[str, Any]], EnqueteCluedoState):
-        """
-        Démarre et gère une session d'enquête Cluedo.
-        """
-        self.logger.info(f"Démarrage de l'enquête Cluedo avec la question: {initial_question}")
-        # La fonction run_cluedo_game contient déjà la logique principale.
-        # L'orchestrateur pourrait ajouter de la gestion d'état ou des étapes supplémentaires si nécessaire.
-        return await run_cluedo_game(
-            kernel=self.kernel,
-            initial_question=initial_question,
-            history=history,
-            max_iterations=max_iterations
-        )
-
-class CluedoTerminationStrategy(TerminationStrategy):
-    """Stratégie de terminaison personnalisée pour le Cluedo."""
-    max_iterations: int = Field(default=10) # Renommé pour compatibilité SK
-    turn_count: int = Field(default=0, exclude=True)
-    is_solution_found: bool = Field(default=False, exclude=True)
-    enquete_plugin: EnqueteStateManagerPlugin = Field(...)
-    
-    def __init__(self, max_iterations: int = 10, enquete_plugin: EnqueteStateManagerPlugin = None, **kwargs):
-        # Appeler le constructeur parent avec max_iterations
-        super().__init__(max_iterations=max_iterations)
-        self.max_iterations = max_iterations # Stocker la valeur renommée
-        self.turn_count = 0
-        self.is_solution_found = False
-        self.enquete_plugin = enquete_plugin
-
-    async def should_terminate(self, agent: Agent, history: List[ChatMessageContent]) -> bool:
-        """Termine si la solution est trouvée ou si le nombre max de tours est atteint."""
-        # Un "tour" est défini comme une intervention de Sherlock.
-        if agent.name == "Sherlock":
-            self.turn_count += 1
-            logger.info(f"\n--- TOUR {self.turn_count}/{self.max_iterations} (Agent: {agent.name}) ---") # Utiliser max_iterations
-
-        if self.enquete_plugin and isinstance(self.enquete_plugin._state, EnqueteCluedoState) and self.enquete_plugin._state.is_solution_proposed:
-            solution_proposee = self.enquete_plugin._state.final_solution
-            solution_correcte = self.enquete_plugin._state.get_solution_secrete()
-            if solution_proposee == solution_correcte:
-                self.is_solution_found = True
-                logger.info("Solution correcte proposée. Terminaison.")
-                return True
-
-        if self.turn_count >= self.max_iterations: # Utiliser max_iterations
-            logger.info(f"Nombre maximum de tours ({self.max_iterations}) atteint. Terminaison.") # Utiliser max_iterations
-            return True
-            
-        return False
-
-
-async def logging_filter(context: FunctionInvocationContext, next):
-    """Filtre pour logger les appels de fonction."""
-    logger.info(f"[FILTER PRE] Appel de: {context.function.plugin_name}-{context.function.name}")
-    logger.info(f"[FILTER PRE] Arguments: {context.arguments}")
-    
-    await next(context)
-    
-    logger.info(f"[FILTER POST] Resultat de: {context.function.plugin_name}-{context.function.name}")
-    logger.info(f"[FILTER POST] Resultat: {context.result}")
-
-async def run_cluedo_game(
-    kernel: Kernel,
-    initial_question: str,
-    history: List[ChatMessageContent] = None,
-    max_iterations: Optional[int] = 10 # Renommé pour compatibilité SK
-) -> (List[Dict[str, Any]], EnqueteCluedoState):
-    """Exécute une partie de Cluedo avec une logique de tours de jeu."""
-    if history is None:
-        history = []
-
-    enquete_state = EnqueteCluedoState(
-        nom_enquete_cluedo="Le Mystère du Manoir Tudor",
-        elements_jeu_cluedo={
-            "suspects": ["Colonel Moutarde", "Professeur Violet", "Mademoiselle Rose"],
-            "armes": ["Poignard", "Chandelier", "Revolver"],
-            "lieux": ["Salon", "Cuisine", "Bureau"]
-        },
-        description_cas="Un meurtre a été commis. Qui, où, et avec quoi ?",
-        initial_context="L'enquête débute.",
-        auto_generate_solution=True
-    )
-
-    plugin = EnqueteStateManagerPlugin(enquete_state)
-    kernel.add_plugin(plugin, "EnqueteStatePlugin")
-    # CORRECTIF: add_filter() supprimé dans SK moderne - fonctionnalité de logging intégrée
-
-    elements = enquete_state.elements_jeu_cluedo
-    all_constants = [name.replace(" ", "") for category in elements.values() for name in category]
-
-    sherlock = SherlockEnqueteAgent(kernel=kernel, agent_name="Sherlock")
-    watson = WatsonLogicAssistant(kernel=kernel, agent_name="Watson", constants=all_constants)
-
-    termination_strategy = CluedoTerminationStrategy(max_iterations=max_iterations, enquete_plugin=plugin) # Utiliser max_iterations
-    
-    group_chat = AgentGroupChat(
-        agents=[sherlock, watson],
-        selection_strategy=SequentialSelectionStrategy(),
-        termination_strategy=termination_strategy,
-    )
-
-    logger.info("Début de la conversation avec AgentGroupChat.invoke...")
-    
-    # Lancer la conversation avec le message initial
-    conversation_history = await group_chat.invoke(initial_question)
-    
-    # DIAGNOSTIC: Analyser la structure de conversation_history
-    logger.info(f"[DIAGNOSTIC] Type de conversation_history: {type(conversation_history)}")
-    logger.info(f"[DIAGNOSTIC] Longueur de conversation_history: {len(conversation_history) if hasattr(conversation_history, '__len__') else 'N/A'}")
-    
-    if conversation_history:
-        logger.info(f"[DIAGNOSTIC] Premier élément type: {type(conversation_history[0]) if hasattr(conversation_history, '__getitem__') else 'N/A'}")
-        if hasattr(conversation_history[0], '__dict__'):
-            logger.info(f"[DIAGNOSTIC] Premier élément dict: {conversation_history[0].__dict__}")
-    
-    # Ajouter tous les messages à notre historique
-    history.extend(conversation_history)
-    
-    for i, message in enumerate(conversation_history):
-        logger.info(f"[DIAGNOSTIC] Message {i}: Type={type(message)}, Attributs={dir(message) if hasattr(message, '__dict__') else 'N/A'}")
-        logger.info(f"Message de {getattr(message, 'name', 'UNKNOWN')}: {getattr(message, 'content', 'NO_CONTENT')}")
-
-    logger.info("Jeu terminé.")
-    return [
-        {"sender": msg.name, "message": str(msg.content)} for msg in history if msg.name != "System"
-    ], enquete_state
-
-
-async def main():
-    """Point d'entrée pour exécuter le script de manière autonome."""
-    kernel = Kernel()
-    # Configuration RÉELLE du service OpenAI
-    import os
-    api_key = os.getenv('OPENAI_API_KEY')
-    if api_key and not any(x in api_key.lower() for x in ['test', 'dummy', 'fake']):
-        from semantic_kernel.connectors.ai.open_ai import OpenAIChatCompletion
-        service = OpenAIChatCompletion(
-            service_id="authentic_openai",
-            ai_model_id="gpt-4o-mini",
-            api_key=api_key
-        )
-        kernel.add_service(service)
-        logger.info("✅ SERVICE OPENAI RÉEL CONFIGURÉ")
-    else:
-        logger.warning("⚠️ CLÉ API MANQUANTE - Mode démonstration")
-
-    final_history, final_state = await run_cluedo_game(kernel, "L'enquête commence. Sherlock, à vous.")
-    
-    print("\n--- Historique Final de la Conversation ---")
-    for entry in final_history:
-        print(f"  {entry['sender']}: {entry['message']}")
-    print("--- Fin de la Conversation ---")
-
-    print("\n--- État Final de l'Enquête ---")
-    print(f"Nom de l'enquête: {final_state.nom_enquete}")
-    print(f"Description: {final_state.description_cas}")
-    print(f"Solution proposée: {final_state.solution_proposee}")
-    print(f"Solution correcte: {final_state.solution_correcte}")
-    print("\nHypothèses:")
-    for hypo in final_state.hypotheses.values():
-        print(f"  - ID: {hypo['id']}, Text: {hypo['text']}, Confiance: {hypo['confidence_score']}, Statut: {hypo['status']}")
-    print("\nTâches:")
-    for task in final_state.tasks.values():
-        print(f"  - ID: {task['id']}, Description: {task['description']}, Assigné à: {task['assignee']}, Statut: {task['status']}")
-    print("--- Fin de l'État ---")
-
-
-if __name__ == "__main__":
-    try:
-        asyncio.run(main())
-    except Exception as e:
-        print(f"Une erreur est survenue: {e}")
-        import traceback
-        traceback.print_exc()
-=======
-from semantic_kernel.agents import Agent, AgentGroupChat
-from argumentation_analysis.utils.semantic_kernel_compatibility import SequentialSelectionStrategy, TerminationStrategy, FunctionInvocationContext, FilterTypes
->>>>>>> 8f707811
+from argumentation_analysis.agents.core.logic.watson_logic_assistant import WatsonLogicAssistant